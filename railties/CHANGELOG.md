--- conflicted
+++ resolved
@@ -1,4 +1,3 @@
-<<<<<<< HEAD
 *   In `zeitwerk` mode, setup the `once` autoloader first, and the `main` autoloader after it. This order plays better with shared namespaces.
 
     *Xavier Noria*
@@ -10,13 +9,12 @@
 
     *Jean Boussier*
 
-=======
+
 ## Rails 6.1.4.3 (December 14, 2021) ##
 
 *   Allow localhost with a port by default in development
 
     [Fixes: #43864]
->>>>>>> ac2e12a0
 
 ## Rails 6.1.4.2 (December 14, 2021) ##
 
