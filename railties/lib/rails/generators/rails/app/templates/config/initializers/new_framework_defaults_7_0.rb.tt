--- conflicted
+++ resolved
@@ -60,16 +60,13 @@
 # This default means that all columns will be referenced in INSERT queries
 # regardless of whether they have a default or not.
 # Rails.application.config.active_record.partial_inserts = false
-<<<<<<< HEAD
 #
 # Protect from open redirect attacks in `redirect_back_or_to` and `redirect_to`.
 # Rails.application.config.action_controller.raise_on_open_redirects = true
-=======
 
 # Change the variant processor for Active Storage.
 # Changing this default means updating all places in your code that
 # generate variants to use image processing macros and ruby-vips
 # operations. See the upgrading guide for detail on the changes required.
 # The `:mini_magick` option is not deprecated; it's fine to keep using it.
-# Rails.application.config.active_storage.variant_processor = :vips
->>>>>>> 9bf52355
+# Rails.application.config.active_storage.variant_processor = :vips