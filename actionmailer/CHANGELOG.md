<<<<<<< HEAD
*   Allow preview interceptors to be registered through
    `config.action_mailer.preview_interceptors`.

    See #15739.

    *Yves Senn*
=======
## Rails 4.1.3 (July 2, 2014) ##

*   No changes.
>>>>>>> dfa7a76d


## Rails 4.1.2 (June 26, 2014) ##

*   No changes.


## Rails 4.1.1 (May 6, 2014) ##

*   No changes.


## Rails 4.1.0 (April 8, 2014) ##

*   Support the use of underscored symbols when registering interceptors and
    observers like we do elsewhere within Rails.

    *Andrew White*

*   Add the ability to intercept emails before previewing in a similar fashion
    to how emails can be intercepted before delivery.

    Fixes #13622.

    Example:

        class CSSInlineStyler
          def self.previewing_email(message)
            # inline CSS styles
          end
        end

        ActionMailer::Base.register_preview_interceptor CSSInlineStyler

    *Andrew White*

*   Add mailer previews feature based on 37 Signals mail_view gem.

    *Andrew White*

*   Calling `mail()` without arguments serves as getter for the current mail
    message and keeps previously set headers.

    Fixes #13090.

    Example:

        class MailerWithCallback < ActionMailer::Base
          after_action :a_callback

          def welcome
            mail subject: "subject", to: ["joe@example.com"]
          end

          def a_callback
            mail # => returns the current mail message
          end
        end

    *Yves Senn*

*   Instrument the generation of Action Mailer messages. The time it takes to
    generate a message is written to the log.

    *Daniel Schierbeck*

*   Invoke mailer defaults as procs only if they are procs, do not convert with
    `to_proc`. That an object is convertible to a proc does not mean it's meant
    to be always used as a proc.

    Fixes #11533.

    *Alex Tsukernik*

Please check [4-0-stable](https://github.com/rails/rails/blob/4-0-stable/actionmailer/CHANGELOG.md) for previous changes.<|MERGE_RESOLUTION|>--- conflicted
+++ resolved
@@ -1,15 +1,14 @@
-<<<<<<< HEAD
 *   Allow preview interceptors to be registered through
     `config.action_mailer.preview_interceptors`.
 
     See #15739.
 
     *Yves Senn*
-=======
+
+
 ## Rails 4.1.3 (July 2, 2014) ##
 
 *   No changes.
->>>>>>> dfa7a76d
 
 
 ## Rails 4.1.2 (June 26, 2014) ##
