--- conflicted
+++ resolved
@@ -55,15 +55,11 @@
       assert_equal [['1'], ['a.1'], ['1.a']], events
     end
 
-<<<<<<< HEAD
-    drain
-=======
     def test_multiple_subscribers
       @another = []
       @notifier.subscribe { |*args| @another << args }
       @notifier.publish :foo
       @notifier.wait
->>>>>>> b354496b
 
       assert_equal [[:foo]], @events
       assert_equal [[:foo]], @another
@@ -75,43 +71,14 @@
       end
   end
 
-<<<<<<< HEAD
-      drain
-=======
   class SyncPubSubTest < PubSubTest
     def setup
       Thread.abort_on_exception = true
->>>>>>> b354496b
 
       @notifier = ActiveSupport::Notifications::Notifier.new(ActiveSupport::Notifications::Fanout.new(true))
       @events = []
       @notifier.subscribe { |*args| @events << event(*args) }
     end
-<<<<<<< HEAD
-
-    drain
-
-    assert_equal 2, @events.size
-    assert_equal :awesome, @events.last.name
-    assert_equal Hash[:payload => "notifications"], @events.last.payload
-  end
-
-  def test_event_is_pushed_even_if_block_fails
-    ActiveSupport::Notifications.instrument(:awesome, :payload => "notifications") do
-      raise "OMG"
-    end rescue RuntimeError
-
-    drain
-
-    assert_equal 1, @events.size
-    assert_equal :awesome, @events.last.name
-    assert_equal Hash[:payload => "notifications"], @events.last.payload
-  end
-
-  def test_event_is_pushed_even_without_block
-    ActiveSupport::Notifications.instrument(:awesome, :payload => "notifications")
-    drain
-=======
   end
 
   class InstrumentationTest < TestCase
@@ -124,7 +91,6 @@
         @notifier.instrument(:wot, :payload => "child") do
           1 + 1
         end
->>>>>>> b354496b
 
         drain
 
@@ -139,17 +105,6 @@
       assert_equal :awesome, @events.last.name
       assert_equal Hash[:payload => "notifications"], @events.last.payload
     end
-<<<<<<< HEAD
-    ActiveSupport::Notifications.instrument(:cache){ 1 }
-
-    drain
-
-    assert_equal 3, @another.size
-    before, during, after = @another.map {|e| e.transaction_id }
-    assert_equal before, after
-    assert_not_equal before, during
-  end
-=======
 
     def test_instrument_publishes_when_exception_is_raised
       begin
@@ -159,7 +114,6 @@
         flunk
       rescue
       end
->>>>>>> b354496b
 
       drain
 
@@ -168,15 +122,9 @@
       assert_equal Hash[:payload => "notifications"], @events.last.payload
     end
 
-<<<<<<< HEAD
-    ActiveSupport::Notifications.instrument(:cache){ 1 }
-
-    drain
-=======
     def test_event_is_pushed_even_without_block
       @notifier.instrument(:awesome, :payload => "notifications")
       drain
->>>>>>> b354496b
 
       assert_equal 1, @events.size
       assert_equal :awesome, @events.last.name
@@ -191,31 +139,9 @@
       assert_equal Hash[:payload => :bar], event.payload
     end
 
-<<<<<<< HEAD
-    ActiveSupport::Notifications.instrument(:something){ 0 }
-    ActiveSupport::Notifications.instrument(:cache){ 1 }
-
-    drain
-
-    assert_equal 1, @another.size
-    assert_equal :cache, @another.first.name
-    assert_equal 1, @another.first.result
-  end
-
-  def test_subscriber_allows_sync_listeners
-    @another = []
-    ActiveSupport::Notifications.subscribe(/cache/, :with => ActiveSupport::Notifications::SyncListener) do |*args|
-      @another << ActiveSupport::Notifications::Event.new(*args)
-    end
-
-    Thread.expects(:new).never
-    ActiveSupport::Notifications.instrument(:something){ 0 }
-    ActiveSupport::Notifications.instrument(:cache){ 1 }
-=======
     def test_events_consumes_information_given_as_payload
       time = Time.now
       event = event(:foo, time, time + 0.01, 1, random_id, {})
->>>>>>> b354496b
 
       assert_equal Hash.new, event.payload
       assert_equal time, event.time
@@ -226,13 +152,9 @@
     def test_event_is_parent_based_on_time_frame
       time = Time.utc(2009, 01, 01, 0, 0, 1)
 
-<<<<<<< HEAD
-    drain
-=======
       parent    = event(:foo, Time.utc(2009), Time.utc(2009) + 100, nil, random_id, {})
       child     = event(:foo, time, time + 10, nil, random_id, {})
       not_child = event(:foo, time, time + 100, nil, random_id, {})
->>>>>>> b354496b
 
       assert parent.parent_of?(child)
       assert !child.parent_of?(parent)
@@ -245,9 +167,4 @@
         @random_id ||= ActiveSupport::SecureRandom.hex(10)
       end
   end
-
-  private
-    def drain
-      sleep(0.05) until ActiveSupport::Notifications.queue.drained?
-    end
 end