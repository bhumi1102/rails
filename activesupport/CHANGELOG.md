--- conflicted
+++ resolved
@@ -1,4 +1,10 @@
-<<<<<<< HEAD
+*   Fix parsing bugs in `XmlMini`
+
+    Symbols or boolean parsing would raise an error for non string values (e.g. 
+    integers). Decimal parsing would fail due to a missing requirement.
+
+    *Birkir A. Barkarson*
+
 *   Maintain the current timezone when calling `wrap_with_time_zone`
 
     Extend the solution from the fix for #12163 to the general case where `Time`
@@ -225,14 +231,6 @@
     `activesupport-json_encoder` gem installed will raise an error.
 
     *Godfrey Chan*
-=======
-*   Fix parsing bugs in `XmlMini`
-
-    Symbols or boolean parsing would raise an error for non string values (e.g. 
-    integers). Decimal parsing would fail due to a missing requirement.
-
-    *Birkir A. Barkarson*
->>>>>>> 8dd4aca4
 
 *   Add `ActiveSupport::Testing::TimeHelpers#travel` and `#travel_to`. These methods change current
     time to the given time or time difference by stubbing `Time.now` and `Date.today` to return the
