--- conflicted
+++ resolved
@@ -1,11 +1,10 @@
-<<<<<<< HEAD
 *   Make Dependencies pass a name to NameError error.
     *arthurnn*, *Yuki Nishijima*
-=======
+
+
 ## Rails 4.0.7 (July 2, 2014) ##
 
 *No changes*
->>>>>>> f17b04a2
 
 
 ## Rails 4.0.6 (June 26, 2014) ##
