require 'cgi'
require 'erb'
require 'action_view/helpers/form_helper'

module ActionView
  module Helpers
    # Provides a number of methods for turning different kinds of containers into a set of option tags.
    # == Options
    # The <tt>collection_select</tt>, <tt>country_select</tt>, <tt>select</tt>,
    # and <tt>time_zone_select</tt> methods take an <tt>options</tt> parameter,
    # a hash.
    #
    # * <tt>:include_blank</tt> - set to true or a prompt string if the first option element of the select element is a blank. Useful if there is not a default value required for the select element.
    #
    # For example,
    #
    #   select("post", "category", Post::CATEGORIES, {:include_blank => true})
    #
    # could become:
    #
    #   <select name="post[category]">
    #     <option></option>
    #     <option>joke</option>
    #     <option>poem</option>
    #   </select>
    #
    # Another common case is a select tag for an <tt>belongs_to</tt>-associated object.
    #
    # Example with @post.person_id => 2:
    #
    #   select("post", "person_id", Person.find(:all).collect {|p| [ p.name, p.id ] }, {:include_blank => 'None'})
    #
    # could become:
    #
    #   <select name="post[person_id]">
    #     <option value="">None</option>
    #     <option value="1">David</option>
    #     <option value="2" selected="selected">Sam</option>
    #     <option value="3">Tobias</option>
    #   </select>
    #
    # * <tt>:prompt</tt> - set to true or a prompt string. When the select element doesn't have a value yet, this prepends an option with a generic prompt -- "Please select" -- or the given prompt string.
    #
    # Example:
    #
    #   select("post", "person_id", Person.find(:all).collect {|p| [ p.name, p.id ] }, {:prompt => 'Select Person'})
    #
    # could become:
    #
    #   <select name="post[person_id]">
    #     <option value="">Select Person</option>
    #     <option value="1">David</option>
    #     <option value="2">Sam</option>
    #     <option value="3">Tobias</option>
    #   </select>
    # 
    # Like the other form helpers, +select+ can accept an <tt>:index</tt> option to manually set the ID used in the resulting output. Unlike other helpers, +select+ expects this 
    # option to be in the +html_options+ parameter.
    # 
    # Example: 
    # 
    #   select("album[]", "genre", %w[rap rock country], {}, { :index => nil })
    # 
    # becomes:
    # 
    #   <select name="album[][genre]" id="album__genre">
    #     <option value="rap">rap</option>
    #     <option value="rock">rock</option>
    #     <option value="country">country</option>
    #   </select>
    module FormOptionsHelper
      include ERB::Util

      # Create a select tag and a series of contained option tags for the provided object and method.
      # The option currently held by the object will be selected, provided that the object is available.
      # See options_for_select for the required format of the choices parameter.
      #
      # Example with @post.person_id => 1:
      #   select("post", "person_id", Person.find(:all).collect {|p| [ p.name, p.id ] }, { :include_blank => true })
      #
      # could become:
      #
      #   <select name="post[person_id]">
      #     <option value=""></option>
      #     <option value="1" selected="selected">David</option>
      #     <option value="2">Sam</option>
      #     <option value="3">Tobias</option>
      #   </select>
      #
      # This can be used to provide a default set of options in the standard way: before rendering the create form, a
      # new model instance is assigned the default options and bound to @model_name. Usually this model is not saved
      # to the database. Instead, a second model object is created when the create request is received.
      # This allows the user to submit a form page more than once with the expected results of creating multiple records.
      # In addition, this allows a single partial to be used to generate form inputs for both edit and create forms.
      #
      # By default, <tt>post.person_id</tt> is the selected option.  Specify <tt>:selected => value</tt> to use a different selection
      # or <tt>:selected => nil</tt> to leave all options unselected.
      def select(object, method, choices, options = {}, html_options = {})
        InstanceTag.new(object, method, self, options.delete(:object)).to_select_tag(choices, options, html_options)
      end

      # Returns <tt><select></tt> and <tt><option></tt> tags for the collection of existing return values of
      # +method+ for +object+'s class. The value returned from calling +method+ on the instance +object+ will
      # be selected. If calling +method+ returns +nil+, no selection is made without including <tt>:prompt</tt>
      # or <tt>:include_blank</tt> in the +options+ hash.
      #
      # The <tt>:value_method</tt> and <tt>:text_method</tt> parameters are methods to be called on each member
      # of +collection+. The return values are used as the +value+ attribute and contents of each
      # <tt><option></tt> tag, respectively.
      # 
      # Example object structure for use with this method:
      #   class Post < ActiveRecord::Base
      #     belongs_to :author
      #   end
      #   class Author < ActiveRecord::Base
      #     has_many :posts
      #     def name_with_initial
      #       "#{first_name.first}. #{last_name}"
      #     end
      #   end
      #
      # Sample usage (selecting the associated Author for an instance of Post, <tt>@post</tt>):
      #   collection_select(:post, :author_id, Author.find(:all), :id, :name_with_initial, {:prompt => true})
      #
      # If <tt>@post.author_id</tt> is already <tt>1</tt>, this would return:
      #   <select name="post[author_id]">
      #     <option value="">Please select</option>
      #     <option value="1" selected="selected">D. Heinemeier Hansson</option>
      #     <option value="2">D. Thomas</option>
      #     <option value="3">M. Clark</option>
      #   </select>
      def collection_select(object, method, collection, value_method, text_method, options = {}, html_options = {})
        InstanceTag.new(object, method, self, options.delete(:object)).to_collection_select_tag(collection, value_method, text_method, options, html_options)
      end

      # Return select and option tags for the given object and method, using
      # #time_zone_options_for_select to generate the list of option tags.
      #
      # In addition to the <tt>:include_blank</tt> option documented above,
      # this method also supports a <tt>:model</tt> option, which defaults
      # to TimeZone. This may be used by users to specify a different time
      # zone model object. (See +time_zone_options_for_select+ for more
      # information.)
      #
      # You can also supply an array of TimeZone objects
      # as +priority_zones+, so that they will be listed above the rest of the
      # (long) list. (You can use TimeZone.us_zones as a convenience for
      # obtaining a list of the US time zones, or a Regexp to select the zones
      # of your choice)
      #
      # Finally, this method supports a <tt>:default</tt> option, which selects
      # a default TimeZone if the object's time zone is +nil+.
      #
      # Examples:
      #   time_zone_select( "user", "time_zone", nil, :include_blank => true)
      #
      #   time_zone_select( "user", "time_zone", nil, :default => "Pacific Time (US & Canada)" )
      #
      #   time_zone_select( "user", 'time_zone', TimeZone.us_zones, :default => "Pacific Time (US & Canada)")
      #
      #   time_zone_select( "user", 'time_zone', [ TimeZone['Alaska'], TimeZone['Hawaii'] ])
      #
      #   time_zone_select( "user", 'time_zone', /Australia/)
      #
      #   time_zone_select( "user", "time_zone", TZInfo::Timezone.all.sort, :model => TZInfo::Timezone)
      def time_zone_select(object, method, priority_zones = nil, options = {}, html_options = {})
        InstanceTag.new(object, method, self,  options.delete(:object)).to_time_zone_select_tag(priority_zones, options, html_options)
      end

      # Accepts a container (hash, array, enumerable, your type) and returns a string of option tags. Given a container
      # where the elements respond to first and last (such as a two-element array), the "lasts" serve as option values and
      # the "firsts" as option text. Hashes are turned into this form automatically, so the keys become "firsts" and values
      # become lasts. If +selected+ is specified, the matching "last" or element will get the selected option-tag.  +selected+
      # may also be an array of values to be selected when using a multiple select.
      #
      # Examples (call, result):
      #   options_for_select([["Dollar", "$"], ["Kroner", "DKK"]])
      #     <option value="$">Dollar</option>\n<option value="DKK">Kroner</option>
      #
      #   options_for_select([ "VISA", "MasterCard" ], "MasterCard")
      #     <option>VISA</option>\n<option selected="selected">MasterCard</option>
      #
      #   options_for_select({ "Basic" => "$20", "Plus" => "$40" }, "$40")
      #     <option value="$20">Basic</option>\n<option value="$40" selected="selected">Plus</option>
      #
      #   options_for_select([ "VISA", "MasterCard", "Discover" ], ["VISA", "Discover"])
      #     <option selected="selected">VISA</option>\n<option>MasterCard</option>\n<option selected="selected">Discover</option>
      #
      # NOTE: Only the option tags are returned, you have to wrap this call in a regular HTML select tag.
      def options_for_select(container, selected = nil)
        container = container.to_a if Hash === container

        options_for_select = container.inject([]) do |options, element|
          text, value = option_text_and_value(element)
          selected_attribute = ' selected="selected"' if option_value_selected?(value, selected)
          options << %(<option value="#{html_escape(value.to_s)}"#{selected_attribute}>#{html_escape(text.to_s)}</option>)
        end

        options_for_select.join("\n")
      end

      # Returns a string of option tags that have been compiled by iterating over the +collection+ and assigning the
      # the result of a call to the +value_method+ as the option value and the +text_method+ as the option text.
      # If +selected+ is specified, the element returning a match on +value_method+ will get the selected option tag.
      #
      # Example (call, result). Imagine a loop iterating over each +person+ in <tt>@project.people</tt> to generate an input tag:
      #   options_from_collection_for_select(@project.people, "id", "name")
      #     <option value="#{person.id}">#{person.name}</option>
      #
      # NOTE: Only the option tags are returned, you have to wrap this call in a regular HTML select tag.
      def options_from_collection_for_select(collection, value_method, text_method, selected = nil)
        options = collection.map do |element|
          [element.send(text_method), element.send(value_method)]
        end
        options_for_select(options, selected)
      end

      # Returns a string of <tt><option></tt> tags, like <tt>options_from_collection_for_select</tt>, but
      # groups them by <tt><optgroup></tt> tags based on the object relationships of the arguments.
      #
      # Parameters:
      # * +collection+ - An array of objects representing the <tt><optgroup></tt> tags.
      # * +group_method+ - The name of a method which, when called on a member of +collection+, returns an
      #   array of child objects representing the <tt><option></tt> tags.
      # * group_label_method+ - The name of a method which, when called on a member of +collection+, returns a
      #   string to be used as the +label+ attribute for its <tt><optgroup></tt> tag.
      # * +option_key_method+ - The name of a method which, when called on a child object of a member of
      #   +collection+, returns a value to be used as the +value+ attribute for its <tt><option></tt> tag.
      # * +option_value_method+ - The name of a method which, when called on a child object of a member of
      #   +collection+, returns a value to be used as the contents of its <tt><option></tt> tag.
      # * +selected_key+ - A value equal to the +value+ attribute for one of the <tt><option></tt> tags,
      #   which will have the +selected+ attribute set. Corresponds to the return value of one of the calls
      #   to +option_key_method+. If +nil+, no selection is made.
      #
      # Example object structure for use with this method:
      #   class Continent < ActiveRecord::Base
      #     has_many :countries
      #     # attribs: id, name
      #   end
      #   class Country < ActiveRecord::Base
      #     belongs_to :continent
      #     # attribs: id, name, continent_id
      #   end
      #
      # Sample usage:
      #   option_groups_from_collection_for_select(@continents, :countries, :name, :id, :name, 3)
      #
      # Possible output:
      #   <optgroup label="Africa">
      #     <option value="1">Egypt</option>
      #     <option value="4">Rwanda</option>
      #     ...
      #   </optgroup>
      #   <optgroup label="Asia">
      #     <option value="3" selected="selected">China</option>
      #     <option value="12">India</option>
      #     <option value="5">Japan</option>
      #     ...
      #   </optgroup>
      #
      # <b>Note:</b> Only the <tt><optgroup></tt> and <tt><option></tt> tags are returned, so you still have to
      # wrap the output in an appropriate <tt><select></tt> tag.
      def option_groups_from_collection_for_select(collection, group_method, group_label_method, option_key_method, option_value_method, selected_key = nil)
        collection.inject("") do |options_for_select, group|
          group_label_string = eval("group.#{group_label_method}")
          options_for_select += "<optgroup label=\"#{html_escape(group_label_string)}\">"
          options_for_select += options_from_collection_for_select(eval("group.#{group_method}"), option_key_method, option_value_method, selected_key)
          options_for_select += '</optgroup>'
        end
      end

<<<<<<< HEAD
      # Returns a string of option tags for most countries in the
      # world (as defined in COUNTRIES). Supply a country name as
      # +selected+ to have it marked as the selected option tag. You
      # can also supply an array of countries as +priority_countries+,
      # so that they will be listed above the rest of the (long) list.
      #
      # NOTE: Only the option tags are returned, you have to wrap this call in a regular HTML select tag.
      def country_options_for_select(selected = nil, priority_countries = nil)
        country_options = ""

        if priority_countries
          country_options += options_for_select(priority_countries, selected)
          country_options += "<option value=\"\" disabled=\"disabled\">-------------</option>\n"
        end

        return country_options + options_for_select(COUNTRIES, selected)
      end

=======
>>>>>>> 10d9fe4b
      # Returns a string of option tags for pretty much any time zone in the
      # world. Supply a TimeZone name as +selected+ to have it marked as the
      # selected option tag. You can also supply an array of TimeZone objects
      # as +priority_zones+, so that they will be listed above the rest of the
      # (long) list. (You can use TimeZone.us_zones as a convenience for
      # obtaining a list of the US time zones, or a Regexp to select the zones
      # of your choice)
      #
      # The +selected+ parameter must be either +nil+, or a string that names
      # a TimeZone.
      #
      # By default, +model+ is the TimeZone constant (which can be obtained
      # in Active Record as a value object). The only requirement is that the
      # +model+ parameter be an object that responds to +all+, and returns
      # an array of objects that represent time zones.
      #
      # NOTE: Only the option tags are returned, you have to wrap this call in
      # a regular HTML select tag.
      def time_zone_options_for_select(selected = nil, priority_zones = nil, model = ::ActiveSupport::TimeZone)
        zone_options = ""

        zones = model.all
        convert_zones = lambda { |list| list.map { |z| [ z.to_s, z.name ] } }

        if priority_zones
	        if priority_zones.is_a?(Regexp)
            priority_zones = model.all.find_all {|z| z =~ priority_zones}
	        end
          zone_options += options_for_select(convert_zones[priority_zones], selected)
          zone_options += "<option value=\"\" disabled=\"disabled\">-------------</option>\n"

          zones = zones.reject { |z| priority_zones.include?( z ) }
        end

        zone_options += options_for_select(convert_zones[zones], selected)
        zone_options
      end

      private
        def option_text_and_value(option)
          # Options are [text, value] pairs or strings used for both.
          if !option.is_a?(String) and option.respond_to?(:first) and option.respond_to?(:last)
            [option.first, option.last]
          else
            [option, option]
          end
        end

        def option_value_selected?(value, selected)
          if selected.respond_to?(:include?) && !selected.is_a?(String)
            selected.include? value
          else
            value == selected
          end
        end

        # All the countries included in the country_options output.
        COUNTRIES = ActiveSupport::Deprecation::DeprecatedConstantProxy.new 'COUNTRIES', 'ActionView::Helpers::FormCountryHelper::COUNTRIES'
    end

    class InstanceTag #:nodoc:
      include FormOptionsHelper

      def to_select_tag(choices, options, html_options)
        html_options = html_options.stringify_keys
        add_default_name_and_id(html_options)
        value = value(object)
        selected_value = options.has_key?(:selected) ? options[:selected] : value
        content_tag("select", add_options(options_for_select(choices, selected_value), options, selected_value), html_options)
      end

      def to_collection_select_tag(collection, value_method, text_method, options, html_options)
        html_options = html_options.stringify_keys
        add_default_name_and_id(html_options)
        value = value(object)
        content_tag(
          "select", add_options(options_from_collection_for_select(collection, value_method, text_method, value), options, value), html_options
        )
      end

      def to_time_zone_select_tag(priority_zones, options, html_options)
        html_options = html_options.stringify_keys
        add_default_name_and_id(html_options)
        value = value(object)
        content_tag("select",
          add_options(
            time_zone_options_for_select(value || options[:default], priority_zones, options[:model] || ActiveSupport::TimeZone),
            options, value
          ), html_options
        )
      end

      private
        def add_options(option_tags, options, value = nil)
          if options[:include_blank]
            option_tags = "<option value=\"\">#{options[:include_blank] if options[:include_blank].kind_of?(String)}</option>\n" + option_tags
          end
          if value.blank? && options[:prompt]
            ("<option value=\"\">#{options[:prompt].kind_of?(String) ? options[:prompt] : 'Please select'}</option>\n") + option_tags
          else
            option_tags
          end
        end
    end

    class FormBuilder
      def select(method, choices, options = {}, html_options = {})
        @template.select(@object_name, method, choices, objectify_options(options), @default_options.merge(html_options))
      end

      def collection_select(method, collection, value_method, text_method, options = {}, html_options = {})
        @template.collection_select(@object_name, method, collection, value_method, text_method, objectify_options(options), @default_options.merge(html_options))
      end

      def time_zone_select(method, priority_zones = nil, options = {}, html_options = {})
        @template.time_zone_select(@object_name, method, priority_zones, objectify_options(options), @default_options.merge(html_options))
      end
    end
  end
end<|MERGE_RESOLUTION|>--- conflicted
+++ resolved
@@ -269,27 +269,6 @@
         end
       end
 
-<<<<<<< HEAD
-      # Returns a string of option tags for most countries in the
-      # world (as defined in COUNTRIES). Supply a country name as
-      # +selected+ to have it marked as the selected option tag. You
-      # can also supply an array of countries as +priority_countries+,
-      # so that they will be listed above the rest of the (long) list.
-      #
-      # NOTE: Only the option tags are returned, you have to wrap this call in a regular HTML select tag.
-      def country_options_for_select(selected = nil, priority_countries = nil)
-        country_options = ""
-
-        if priority_countries
-          country_options += options_for_select(priority_countries, selected)
-          country_options += "<option value=\"\" disabled=\"disabled\">-------------</option>\n"
-        end
-
-        return country_options + options_for_select(COUNTRIES, selected)
-      end
-
-=======
->>>>>>> 10d9fe4b
       # Returns a string of option tags for pretty much any time zone in the
       # world. Supply a TimeZone name as +selected+ to have it marked as the
       # selected option tag. You can also supply an array of TimeZone objects
