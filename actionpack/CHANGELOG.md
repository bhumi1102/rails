--- conflicted
+++ resolved
@@ -1,4 +1,3 @@
-<<<<<<< HEAD
 *   Fix env['PATH_INFO'] missing leading slash when a rack app mounted at '/'.
 
     Fixes #15511.
@@ -19,10 +18,7 @@
     *Larry Lv*
 
 
-## Rails 4.1.2 (unreleased) ##
-=======
 ## Rails 4.1.2 (June 26, 2014) ##
->>>>>>> 0690f6f3
 
 *   Fix URL generation with `:trailing_slash` such that it does not add
     a trailing slash after `.:format`
