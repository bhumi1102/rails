<<<<<<< HEAD
## Rails 3.2.10 (unreleased) ##

*   Clear url helper methods when routes are reloaded by removing the methods
    explicitly rather than just clearing the module because it didn't work
    properly and could be the source of a memory leak.

    *Andrew White*

*   Fix a bug in ActionDispatch::Request#raw_post that caused env['rack.input']
    to be read but not rewound.

    *Matt Venables*

*   More descriptive error messages when calling `render :partial` with
    an invalid `:layout` argument.
    #8376

        render :partial => 'partial', :layout => true

        # results in ActionView::MissingTemplate: Missing partial /true

    *Yves Senn*

*   Accept symbols as #send_data :disposition value. [Backport #8329] *Elia Schito*

*   Add i18n scope to distance_of_time_in_words. [Backport #7997] *Steve Klabnik*

*   Fix side effect of `url_for` changing the `:controller` string option. [Backport #6003]
    Before:

        controller = '/projects'
        url_for :controller => controller, :action => 'status'

        puts controller #=> 'projects'

    After

        puts controller #=> '/projects'

    [Nikita Beloglazov + Andrew White]

*   Introduce `ActionView::Template::Handlers::ERB.escape_whitelist`. This is a list
    of mime types where template text is not html escaped by default. It prevents `Jack & Joe`
    from rendering as `Jack &amp; Joe` for the whitelisted mime types. The default whitelist
    contains text/plain. Fix #7976 [Backport #8235]

    *Joost Baaij*

*   `BestStandardsSupport` middleware now appends it's `X-UA-Compatible` value to app's
    returned value if any. Fix #8086 [Backport #8093]

    *Nikita Afanasenko*

*   prevent double slashes in engine urls when `Rails.application.default_url_options[:trailing_slash] = true` is set
    Fix #7842

    *Yves Senn*

*   Fix input name when `:multiple => true` and `:index` are set.

    Before:

        check_box("post", "comment_ids", { :multiple => true, :index => "foo" }, 1)
        #=> <input name=\"post[foo][comment_ids]\" type=\"hidden\" value=\"0\" /><input id=\"post_foo_comment_ids_1\" name=\"post[foo][comment_ids]\" type=\"checkbox\" value=\"1\" />

    After:

        check_box("post", "comment_ids", { :multiple => true, :index => "foo" }, 1)
        #=> <input name=\"post[foo][comment_ids][]\" type=\"hidden\" value=\"0\" /><input id=\"post_foo_comment_ids_1\" name=\"post[foo][comment_ids][]\" type=\"checkbox\" value=\"1\" />

    Fix #8108

    *Daniel Fox, Grant Hutchins & Trace Wax*
=======
## Rails 3.2.10 ##
>>>>>>> 325669f0

## Rails 3.2.9 (Nov 12, 2012) ##

*   Clear url helpers when reloading routes.

    *Santiago Pastorino*

*   Revert the shorthand routes scoped with `:module` option fix
    This added a regression since it is changing the URL mapping.
    This makes the stable release backward compatible.

    *Rafael Mendonça França*

*   Revert the `assert_template` fix to not pass with ever string that matches the template name.
    This added a regression since people were relying on this buggy behavior.
    This will introduce back #3849 but this stable release will be backward compatible.
    Fixes #8068.

    *Rafael Mendonça França*

*   Revert the rename of internal variable on ActionController::TemplateAssertions to prevent
    naming collisions. This added a regression related with shoulda-matchers, since it is
    expecting the [instance variable @layouts](https://github.com/thoughtbot/shoulda-matchers/blob/9e1188eea68c47d9a56ce6280e45027da6187ab1/lib/shoulda/matchers/action_controller/render_with_layout_matcher.rb#L74).
    This will introduce back #7459 but this stable release will be backward compatible.
    Fixes #8068.

    *Rafael Mendonça França*

*   Accept :remote as symbolic option for `link_to` helper. *Riley Lynch*

*   Warn when the `:locals` option is passed to `assert_template` outside of a view test case
    Fix #3415

    *Yves Senn*

*   Rename internal variables on ActionController::TemplateAssertions to prevent
    naming collisions. @partials, @templates and @layouts are now prefixed with an underscore.
    Fix #7459

    *Yves Senn*

*   `resource` and `resources` don't modify the passed options hash
    Fix #7777

    *Yves Senn*

*   Precompiled assets include aliases from foo.js to foo/index.js and vice versa.

        # Precompiles phone-<digest>.css and aliases phone/index.css to phone.css.
        config.assets.precompile = [ 'phone.css' ]

        # Precompiles phone/index-<digest>.css and aliases phone.css to phone/index.css.
        config.assets.precompile = [ 'phone/index.css' ]

        # Both of these work with either precompile thanks to their aliases.
        <%= stylesheet_link_tag 'phone', media: 'all' %>
        <%= stylesheet_link_tag 'phone/index', media: 'all' %>

    *Jeremy Kemper*

*   `assert_template` is no more passing with what ever string that matches
    with the template name.

    Before when we have a template `/layout/hello.html.erb`, `assert_template`
    was passing with any string that matches. This behavior allowed false
    positive like:

        assert_template "layout"
        assert_template "out/hello"

    Now it only passes with:

        assert_template "layout/hello"
        assert_template "hello"

    Fixes #3849.

    *Hugolnx*

*   Handle `ActionDispatch::Http::UploadedFile` like `Rack::Test::UploadedFile`, don't call to_param on it. Since
    `Rack::Test::UploadedFile` isn't API compatible this is needed to test file uploads that rely on `tempfile`
    being available.

    *Tim Vandecasteele*

*   Respect `config.digest = false` for `asset_path`

    Previously, the `asset_path` internals only respected the `:digest`
    option, but ignored the global config setting. This meant that
    `config.digest = false` could not be used in conjunction with
    `config.compile = false` this corrects the behavior.

    *Peter Wagenet*

*   Fix #7646, the log now displays the correct status code when an exception is raised.

    *Yves Senn*

*   Fix handling of date selects when using both disabled and discard options.
    Fixes #7431.

    *Vasiliy Ermolovich*

*   Fix select_tag when option_tags is nil.
    Fixes #7404.

    *Sandeep Ravichandran*

*   `javascript_include_tag :all` will now not include `application.js` if the file does not exists. *Prem Sichanugrist*

*   Support cookie jar options (e.g., domain :all) for all session stores.
    Fixes GH#3047, GH#2483.

    *Ravil Bayramgalin*

*   Performance Improvement to send_file: Avoid having to pass an open file handle as the response body. Rack::Sendfile
    will usually intercept the response and just uses the path directly, so no reason to open the file. This performance
    improvement also resolves an issue with jRuby encodings, and is the reason for the backport, see issue #6844.

    *Jeremy Kemper & Erich Menge*


## Rails 3.2.8 (Aug 9, 2012) ##

*   There is an XSS vulnerability in the strip_tags helper in Ruby on Rails, the
    helper doesn't correctly handle malformed html.  As a result an attacker can
    execute arbitrary javascript through the use of specially crafted malformed
    html.

    *Marek from Nethemba (www.nethemba.com) & Santiago Pastorino*

*   When a "prompt" value is supplied to the `select_tag` helper, the "prompt" value is not escaped.
    If untrusted data is not escaped, and is supplied as the prompt value, there is a potential for XSS attacks.
    Vulnerable code will look something like this:
    select_tag("name", options, :prompt => UNTRUSTED_INPUT)

    *Santiago Pastorino*

*   Reverted the deprecation of `:confirm`. *Rafael Mendonça França*

*   Reverted the deprecation of `:disable_with`. *Rafael Mendonça França*

*   Reverted the deprecation of `:mouseover` option to `image_tag`. *Rafael Mendonça França*

*   Reverted the deprecation of `button_to_function` and `link_to_function` helpers.

    *Rafael Mendonça França*


## Rails 3.2.7 (Jul 26, 2012) ##

*   Do not convert digest auth strings to symbols. CVE-2012-3424

*   Bump Journey requirements to 1.0.4

*   Add support for optional root segments containing slashes

*   Fixed bug creating invalid HTML in select options

*   Show in log correct wrapped keys

*   Fix NumberHelper options wrapping to prevent verbatim blocks being rendered instead of line continuations.

*   ActionController::Metal doesn't have logger method, check it and then delegate

*   ActionController::Caching depends on RackDelegation and AbstractController::Callbacks


## Rails 3.2.6 (Jun 12, 2012) ##

*   nil is removed from array parameter values

    CVE-2012-2694

*   Deprecate `:confirm` in favor of `':data => { :confirm => "Text" }'` option for `button_to`, `button_tag`, `image_submit_tag`, `link_to` and `submit_tag` helpers.

    *Carlos Galdino*

*   Allow to use mounted_helpers (helpers for accessing mounted engines) in ActionView::TestCase. *Piotr Sarnacki*

*   Include mounted_helpers (helpers for accessing mounted engines) in ActionDispatch::IntegrationTest by default. *Piotr Sarnacki*


## Rails 3.2.5 (Jun 1, 2012) ##

*   No changes.


## Rails 3.2.4 (May 31, 2012) ##

*   Deprecate old APIs for highlight, excerpt and word_wrap *Jeremy Walker*

*   Deprecate `:disable_with` in favor of `'data-disable-with'` option for `button_to`, `button_tag` and `submit_tag` helpers.

    *Carlos Galdino + Rafael Mendonça França*

*   Deprecate `:mouseover` option for `image_tag` helper. *Rafael Mendonça França*

*   Deprecate `button_to_function` and `link_to_function` helpers. *Rafael Mendonça França*

*   Don't break Haml with textarea newline fix.  GH #393, #4000, #5190, #5191

*   Fix options handling on labels. GH #2492, #5614

*   Added config.action_view.embed_authenticity_token_in_remote_forms to deal
    with regression from 16ee611fa

*   Set rendered_format when doing render :inline. GH #5632

*   Fix the redirect when it receive blocks with arity of 1. Closes #5677

*   Strip [nil] from parameters hash. Thanks to Ben Murphy for
    reporting this! CVE-2012-2660


## Rails 3.2.3 (March 30, 2012) ##

*   Allow to lazy load `default_form_builder` by passing a `String` instead of a constant. *Piotr Sarnacki*

*   Fix #5632, render :inline set the proper rendered format. *Santiago Pastorino*

*   Fix textarea rendering when using plugins like HAML. Such plugins encode the first newline character in the content. This issue was introduced in https://github.com/rails/rails/pull/5191 *James Coleman*

*   Remove the leading \n added by textarea on assert_select. *Santiago Pastorino*

*   Add `config.action_view.embed_authenticity_token_in_remote_forms` (defaults to true) which allows to set if authenticity token will be included by default in remote forms. If you change it to false, you can still force authenticity token by passing `:authenticity_token => true` in form options *Piotr Sarnacki*

*   Do not include the authenticity token in forms where remote: true as ajax forms use the meta-tag value *DHH*

*   Turn off verbose mode of rack-cache, we still have X-Rack-Cache to
    check that info. Closes #5245. *Santiago Pastorino*

*   Fix #5238, rendered_format is not set when template is not rendered. *Piotr Sarnacki*

*   Upgrade rack-cache to 1.2. *José Valim*

*   ActionController::SessionManagement is deprecated. *Santiago Pastorino*

*   Since the router holds references to many parts of the system like engines, controllers and the application itself, inspecting the route set can actually be really slow, therefore we default alias inspect to to_s. *José Valim*

*   Add a new line after the textarea opening tag. Closes #393 *Rafael Mendonça França*

*   Always pass a respond block from to responder. We should let the responder to decide what to do with the given overridden response block, and not short circuit it. *sikachu*

*   Fixes layout rendering regression from 3.2.2. *José Valim*


## Rails 3.2.2 (March 1, 2012) ##

*   Format lookup for partials is derived from the format in which the template is being rendered. Closes #5025 part 2 *Santiago Pastorino*

*   Use the right format when a partial is missing. Closes #5025. *Santiago Pastorino*

*   Default responder will now always use your overridden block in `respond_with` to render your response. *Prem Sichanugrist*

*   check_box helper with :disabled => true will generate a disabled hidden field to conform with the HTML convention where disabled fields are not submitted with the form.
    This is a behavior change, previously the hidden tag had a value of the disabled checkbox.
    *Tadas Tamosauskas*


## Rails 3.2.1 (January 26, 2012) ##

*   Documentation improvements.

*   Allow `form.select` to accept ranges (regression). *Jeremy Walker*

*   `datetime_select` works with -/+ infinity dates. *Joe Van Dyk*


## Rails 3.2.0 (January 20, 2012) ##

*   Setting config.assets.logger to false turn off Sprockets logger *Guillermo Iguaran*

*   Add `config.action_dispatch.default_charset` to configure default charset for ActionDispatch::Response. *Carlos Antonio da Silva*

*   Deprecate setting default charset at controller level, use the new `config.action_dispatch.default_charset` instead. *Carlos Antonio da Silva*

*   Deprecate ActionController::UnknownAction in favour of AbstractController::ActionNotFound. *Carlos Antonio da Silva*

*   Deprecate ActionController::DoubleRenderError in favour of AbstractController::DoubleRenderError. *Carlos Antonio da Silva*

*   Deprecate method_missing handling for not found actions, use action_missing instead. *Carlos Antonio da Silva*

*   Deprecate ActionController#rescue_action, ActionController#initialize_template_class, and ActionController#assign_shortcuts.
    These methods were not being used internally anymore and are going to be removed in Rails 4. *Carlos Antonio da Silva*

*   Add config.assets.logger to configure Sprockets logger *Rafael França*

*   Use a BodyProxy instead of including a Module that responds to
    close. Closes #4441 if Active Record is disabled assets are delivered
    correctly *Santiago Pastorino*

*   Rails initialization with initialize_on_precompile = false should set assets_dir *Santiago Pastorino*

*   Add font_path helper method *Santiago Pastorino*

*   Depends on rack ~> 1.4.0 *Santiago Pastorino*

*   Add :gzip option to `caches_page`. The default option can be configured globally using `page_cache_compression` *Andrey Sitnik*

*   The ShowExceptions middleware now accepts a exceptions application that is responsible to render an exception when the application fails. The application is invoked with a copy of the exception in `env["action_dispatch.exception"]` and with the PATH_INFO rewritten to the status code. *José Valim*

*   Add `button_tag` support to ActionView::Helpers::FormBuilder.

    This support mimics the default behavior of `submit_tag`.

    Example:

        <%= form_for @post do |f| %>
          <%= f.button %>
        <% end %>

*   Date helpers accept a new option, `:use_two_digit_numbers = true`, that renders select boxes for months and days with a leading zero without changing the respective values.
    For example, this is useful for displaying ISO8601-style dates such as '2011-08-01'. *Lennart Fridén and Kim Persson*

*   Make ActiveSupport::Benchmarkable a default module for ActionController::Base, so the #benchmark method is once again available in the controller context like it used to be *DHH*

*   Deprecated implied layout lookup in controllers whose parent had a explicit layout set:

        class ApplicationController
          layout "application"
        end

        class PostsController < ApplicationController
        end

    In the example above, Posts controller will no longer automatically look up for a posts layout.

    If you need this functionality you could either remove `layout "application"` from ApplicationController or explicitly set it to nil in PostsController. *José Valim*

*   Rails will now use your default layout (such as "layouts/application") when you specify a layout with `:only` and `:except` condition, and those conditions fail. *Prem Sichanugrist*

    For example, consider this snippet:

        class CarsController
          layout 'single_car', :only => :show
        end

    Rails will use 'layouts/single_car' when a request comes in `:show` action, and use 'layouts/application' (or 'layouts/cars', if exists) when a request comes in for any other actions.

*   form_for with +:as+ option uses "#{action}_#{as}" as css class and id:

    Before:

        form_for(@user, :as => 'client') # => "<form class="client_new">..."

    Now:

        form_for(@user, :as => 'client') # => "<form class="new_client">..."

    *Vasiliy Ermolovich*

*   Allow rescue responses to be configured through a railtie as in `config.action_dispatch.rescue_responses`. Please look at ActiveRecord::Railtie for an example *José Valim*

*   Allow fresh_when/stale? to take a record instead of an options hash *DHH*

*   Assets should use the request protocol by default or default to relative if no request is available *Jonathan del Strother*

*   Log "Filter chain halted as CALLBACKNAME rendered or redirected" every time a before callback halts *José Valim*

*   You can provide a namespace for your form to ensure uniqueness of id attributes on form elements.
    The namespace attribute will be prefixed with underscore on the generate HTML id. *Vasiliy Ermolovich*

    Example:

        <%= form_for(@offer, :namespace => 'namespace') do |f| %>
          <%= f.label :version, 'Version' %>:
          <%= f.text_field :version %>
        <% end %>

*   Refactor ActionDispatch::ShowExceptions. The controller is responsible for choosing to show exceptions when `consider_all_requests_local` is false.

    It's possible to override `show_detailed_exceptions?` in controllers to specify which requests should provide debugging information on errors. The default value is now false, meaning local requests in production will no longer show the detailed exceptions page unless `show_detailed_exceptions?` is overridden and set to `request.local?`.

*   Responders now return 204 No Content for API requests without a response body (as in the new scaffold) *José Valim*

*   Added ActionDispatch::RequestId middleware that'll make a unique X-Request-Id header available to the response and enables the ActionDispatch::Request#uuid method. This makes it easy to trace requests from end-to-end in the stack and to identify individual requests in mixed logs like Syslog *DHH*

*   Limit the number of options for select_year to 1000.

    Pass the :max_years_allowed option to set your own limit.

    *Libo Cannici*

*   Passing formats or handlers to render :template and friends is deprecated. For example: *Nick Sutterer & José Valim*

        render :template => "foo.html.erb"

    Instead, you can provide :handlers and :formats directly as option:
             render :template => "foo", :formats => [:html, :js], :handlers => :erb

*   Changed log level of warning for missing CSRF token from :debug to :warn. *Mike Dillon*

*   content_tag_for and div_for can now take the collection of records. It will also yield the record as the first argument if you set a receiving argument in your block *Prem Sichanugrist*

    So instead of having to do this:

        @items.each do |item|
          content_tag_for(:li, item) do
             Title: <%= item.title %>
          end
        end

    You can now do this:

        content_tag_for(:li, @items) do |item|
          Title: <%= item.title %>
        end

*   send_file now guess the mime type *Esad Hajdarevic*

*   Mime type entries for PDF, ZIP and other formats were added *Esad Hajdarevic*

*   Generate hidden input before select with :multiple option set to true.
    This is useful when you rely on the fact that when no options is set,
    the state of select will be sent to rails application. Without hidden field
    nothing is sent according to HTML spec *Bogdan Gusiev*

*   Refactor ActionController::TestCase cookies *Andrew White*

    Assigning cookies for test cases should now use cookies[], e.g:

        cookies[:email] = 'user@example.com'
        get :index
        assert_equal 'user@example.com', cookies[:email]

    To clear the cookies, use clear, e.g:

        cookies.clear
        get :index
        assert_nil cookies[:email]

    We now no longer write out HTTP_COOKIE and the cookie jar is
    persistent between requests so if you need to manipulate the environment
    for your test you need to do it before the cookie jar is created.

*   ActionController::ParamsWrapper on ActiveRecord models now only wrap
    attr_accessible attributes if they were set, if not, only the attributes
    returned by the class method attribute_names will be wrapped. This fixes
    the wrapping of nested attributes by adding them to attr_accessible.

Please check [3-1-stable](https://github.com/rails/rails/blob/3-1-stable/actionpack/CHANGELOG.md) for previous changes.<|MERGE_RESOLUTION|>--- conflicted
+++ resolved
@@ -1,5 +1,4 @@
-<<<<<<< HEAD
-## Rails 3.2.10 (unreleased) ##
+## Rails 3.2.11 (unreleased) ##
 
 *   Clear url helper methods when routes are reloaded by removing the methods
     explicitly rather than just clearing the module because it didn't work
@@ -72,9 +71,8 @@
     Fix #8108
 
     *Daniel Fox, Grant Hutchins & Trace Wax*
-=======
+
 ## Rails 3.2.10 ##
->>>>>>> 325669f0
 
 ## Rails 3.2.9 (Nov 12, 2012) ##
 
