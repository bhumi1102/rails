<<<<<<< HEAD
*   Signed and encrypted cookies can now store `false` as their value when
    `action_dispatch.use_cookies_with_metadata` is enabled.

    *Rolandas Barysas*
=======
## Rails 6.0.3.5 (February 10, 2021) ##

*   Prevent open redirect when allowed host starts with a dot

    [CVE-2021-22881]

    Thanks to @tktech (https://hackerone.com/tktech) for reporting this
    issue and the patch!

    *Aaron Patterson*
>>>>>>> c5929d5e


## Rails 6.0.3.4 (October 07, 2020) ##

*   [CVE-2020-8264] Prevent XSS in Actionable Exceptions


## Rails 6.0.3.3 (September 09, 2020) ##

*   No changes.


## Rails 6.0.3.2 (June 17, 2020) ##

*   [CVE-2020-8185] Only allow ActionableErrors if show_detailed_exceptions is enabled

## Rails 6.0.3.1 (May 18, 2020) ##

*   [CVE-2020-8166] HMAC raw CSRF token before masking it, so it cannot be used to reconstruct a per-form token

*   [CVE-2020-8164] Return self when calling #each, #each_pair, and #each_value instead of the raw @parameters hash


## Rails 6.0.3 (May 06, 2020) ##

*   Include child session assertion count in ActionDispatch::IntegrationTest

    `IntegrationTest#open_session` uses `dup` to create the new session, which
    meant it had its own copy of `@assertions`. This prevented the assertions
    from being correctly counted and reported.

    Child sessions now have their `attr_accessor` overriden to delegate to the
    root session.

    Fixes #32142

    *Sam Bostock*


## Rails 6.0.2.2 (March 19, 2020) ##

*   No changes.


## Rails 6.0.2.1 (December 18, 2019) ##

*   Fix possible information leak / session hijacking vulnerability.

    The `ActionDispatch::Session::MemcacheStore` is still vulnerable given it requires the
    gem dalli to be updated as well.

    CVE-2019-16782.


## Rails 6.0.2 (December 13, 2019) ##

*   Allow using mountable engine route helpers in System Tests.

    *Chalo Fernandez*


## Rails 6.0.1 (November 5, 2019) ##

*   `ActionDispatch::SystemTestCase` now inherits from `ActiveSupport::TestCase`
    rather than `ActionDispatch::IntegrationTest`. This permits running jobs in
    system tests.

    *George Claghorn*, *Edouard Chin*

*   Registered MIME types may contain extra flags:

    ```ruby
    Mime::Type.register "text/html; fragment", :html_fragment
    ```

    *Aaron Patterson*


## Rails 6.0.0 (August 16, 2019) ##

*   No changes.


## Rails 6.0.0.rc2 (July 22, 2019) ##

*   Add the ability to set the CSP nonce only to the specified directives.

    Fixes #35137.

    *Yuji Yaginuma*

*   Keep part when scope option has value.

    When a route was defined within an optional scope, if that route didn't
    take parameters the scope was lost when using path helpers. This commit
    ensures scope is kept both when the route takes parameters or when it
    doesn't.

    Fixes #33219

    *Alberto Almagro*

*   Change `ActionDispatch::Response#content_type` to return Content-Type header as it is.

    Previously, `ActionDispatch::Response#content_type` returned value does NOT
    contain charset part. This behavior changed to returned Content-Type header
    containing charset part as it is.

    If you want just MIME type, please use `ActionDispatch::Response#media_type`
    instead.

    Enable `action_dispatch.return_only_media_type_on_content_type` to use this change.
    If not enabled, `ActionDispatch::Response#content_type` returns the same
    value as before version, but its behavior is deprecate.

    *Yuji Yaginuma*

*   Calling `ActionController::Parameters#transform_keys/!` without a block now returns
    an enumerator for the parameters instead of the underlying hash.

    *Eugene Kenny*

*   Fix a bug where DebugExceptions throws an error when malformed query parameters are provided

    *Yuki Nishijima*, *Stan Lo*


## Rails 6.0.0.rc1 (April 24, 2019) ##

*   Make system tests take a failed screenshot in a `before_teardown` hook
    rather than an `after_teardown` hook.

    This helps minimize the time gap between when an assertion fails and when
    the screenshot is taken (reducing the time in which the page could have
    been dynamically updated after the assertion failed).

    *Richard Macklin*

*   Introduce `ActionDispatch::ActionableExceptions`.

    The `ActionDispatch::ActionableExceptions` middleware dispatches actions
    from `ActiveSupport::ActionableError` descendants.

    Actionable errors let's you dispatch actions from Rails' error pages.

    *Vipul A M*, *Yao Jie*, *Genadi Samokovarov*

*   Raise an `ArgumentError` if a resource custom param contains a colon (`:`).

    After this change it's not possible anymore to configure routes like this:

    ```
    routes.draw do
      resources :users, param: 'name/:sneaky'
    end
    ```

    Fixes #30467.

    *Josua Schmid*


## Rails 6.0.0.beta3 (March 11, 2019) ##

*   No changes.


## Rails 6.0.0.beta2 (February 25, 2019) ##

*   Make debug exceptions works in an environment where ActiveStorage is not loaded.

    *Tomoyuki Kurosawa*

*   `ActionDispatch::SystemTestCase.driven_by` can now be called with a block
    to define specific browser capabilities.

    *Edouard Chin*


## Rails 6.0.0.beta1 (January 18, 2019) ##

*   Remove deprecated `fragment_cache_key` helper in favor of `combined_fragment_cache_key`.

    *Rafael Mendonça França*

*   Remove deprecated methods in `ActionDispatch::TestResponse`.

    `#success?`, `missing?` and `error?` were deprecated in Rails 5.2 in favor of
    `#successful?`, `not_found?` and `server_error?`.

    *Rafael Mendonça França*

*   Introduce `ActionDispatch::HostAuthorization`.

    This is a new middleware that guards against DNS rebinding attacks by
    explicitly permitting the hosts a request can be made to.

    Each host is checked with the case operator (`#===`) to support `Regexp`,
    `Proc`, `IPAddr` and custom objects as host allowances.

    *Genadi Samokovarov*

*   Allow using `parsed_body` in `ActionController::TestCase`.

    In addition to `ActionDispatch::IntegrationTest`, allow using
    `parsed_body` in `ActionController::TestCase`:

    ```
    class SomeControllerTest < ActionController::TestCase
      def test_some_action
        post :action, body: { foo: 'bar' }
        assert_equal({ "foo" => "bar" }, response.parsed_body)
      end
    end
    ```

    Fixes #34676.

    *Tobias Bühlmann*

*   Raise an error on root route naming conflicts.

    Raises an `ArgumentError` when multiple root routes are defined in the
    same context instead of assigning nil names to subsequent roots.

    *Gannon McGibbon*

*   Allow rescue from parameter parse errors:

    ```
    rescue_from ActionDispatch::Http::Parameters::ParseError do
      head :unauthorized
    end
    ```

    *Gannon McGibbon*, *Josh Cheek*

*   Reset Capybara sessions if failed system test screenshot raising an exception.

    Reset Capybara sessions if `take_failed_screenshot` raise exception
    in system test `after_teardown`.

    *Maxim Perepelitsa*

*   Use request object for context if there's no controller

    There is no controller instance when using a redirect route or a
    mounted rack application so pass the request object as the context
    when resolving dynamic CSP sources in this scenario.

    Fixes #34200.

    *Andrew White*

*   Apply mapping to symbols returned from dynamic CSP sources

    Previously if a dynamic source returned a symbol such as :self it
    would be converted to a string implicitly, e.g:

        policy.default_src -> { :self }

    would generate the header:

        Content-Security-Policy: default-src self

    and now it generates:

        Content-Security-Policy: default-src 'self'

    *Andrew White*

*   Add `ActionController::Parameters#each_value`.

    *Lukáš Zapletal*

*   Deprecate `ActionDispatch::Http::ParameterFilter` in favor of `ActiveSupport::ParameterFilter`.

    *Yoshiyuki Kinjo*

*   Encode Content-Disposition filenames on `send_data` and `send_file`.
    Previously, `send_data 'data', filename: "\u{3042}.txt"` sends
    `"filename=\"\u{3042}.txt\""` as Content-Disposition and it can be
    garbled.
    Now it follows [RFC 2231](https://tools.ietf.org/html/rfc2231) and
    [RFC 5987](https://tools.ietf.org/html/rfc5987) and sends
    `"filename=\"%3F.txt\"; filename*=UTF-8''%E3%81%82.txt"`.
    Most browsers can find filename correctly and old browsers fallback to ASCII
    converted name.

    *Fumiaki Matsushima*

*   Expose `ActionController::Parameters#each_key` which allows iterating over
    keys without allocating an array.

    *Richard Schneeman*

*   Purpose metadata for signed/encrypted cookies.

    Rails can now thwart attacks that attempt to copy signed/encrypted value
    of a cookie and use it as the value of another cookie.

    It does so by stashing the cookie-name in the purpose field which is
    then signed/encrypted along with the cookie value. Then, on a server-side
    read, we verify the cookie-names and discard any attacked cookies.

    Enable `action_dispatch.use_cookies_with_metadata` to use this feature, which
    writes cookies with the new purpose and expiry metadata embedded.

    *Assain Jaleel*

*   Raises `ActionController::RespondToMismatchError` with conflicting `respond_to` invocations.

    `respond_to` can match multiple types and lead to undefined behavior when
    multiple invocations are made and the types do not match:

        respond_to do |outer_type|
          outer_type.js do
            respond_to do |inner_type|
              inner_type.html { render body: "HTML" }
            end
          end
        end

    *Patrick Toomey*

*   `ActionDispatch::Http::UploadedFile` now delegates `to_path` to its tempfile.

    This allows uploaded file objects to be passed directly to `File.read`
    without raising a `TypeError`:

        uploaded_file = ActionDispatch::Http::UploadedFile.new(tempfile: tmp_file)
        File.read(uploaded_file)

    *Aaron Kromer*

*   Pass along arguments to underlying `get` method in `follow_redirect!`

    Now all arguments passed to `follow_redirect!` are passed to the underlying
    `get` method. This for example allows to set custom headers for the
    redirection request to the server.

        follow_redirect!(params: { foo: :bar })

    *Remo Fritzsche*

*   Introduce a new error page to when the implicit render page is accessed in the browser.

    Now instead of showing an error page that with exception and backtraces we now show only
    one informative page.

    *Vinicius Stock*

*   Introduce `ActionDispatch::DebugExceptions.register_interceptor`.

    Exception aware plugin authors can use the newly introduced
    `.register_interceptor` method to get the processed exception, instead of
    monkey patching DebugExceptions.

        ActionDispatch::DebugExceptions.register_interceptor do |request, exception|
          HypoteticalPlugin.capture_exception(request, exception)
        end

    *Genadi Samokovarov*

*   Output only one Content-Security-Policy nonce header value per request.

    Fixes #32597.

    *Andrey Novikov*, *Andrew White*

*   Move default headers configuration into their own module that can be included in controllers.

    *Kevin Deisz*

*   Add method `dig` to `session`.

    *claudiob*, *Takumi Shotoku*

*   Controller level `force_ssl` has been deprecated in favor of
    `config.force_ssl`.

    *Derek Prior*

*   Rails 6 requires Ruby 2.5.0 or newer.

    *Jeremy Daer*, *Kasper Timm Hansen*


Please check [5-2-stable](https://github.com/rails/rails/blob/5-2-stable/actionpack/CHANGELOG.md) for previous changes.<|MERGE_RESOLUTION|>--- conflicted
+++ resolved
@@ -1,9 +1,9 @@
-<<<<<<< HEAD
 *   Signed and encrypted cookies can now store `false` as their value when
     `action_dispatch.use_cookies_with_metadata` is enabled.
 
     *Rolandas Barysas*
-=======
+
+
 ## Rails 6.0.3.5 (February 10, 2021) ##
 
 *   Prevent open redirect when allowed host starts with a dot
@@ -14,7 +14,6 @@
     issue and the patch!
 
     *Aaron Patterson*
->>>>>>> c5929d5e
 
 
 ## Rails 6.0.3.4 (October 07, 2020) ##
