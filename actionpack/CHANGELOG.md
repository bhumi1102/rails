--- conflicted
+++ resolved
@@ -1,4 +1,3 @@
-<<<<<<< HEAD
 *   Accept base64_urlsafe CSRF tokens to make forward compatible.
 
     Base64 strict-encoded CSRF tokens are not inherently websafe, which makes
@@ -24,7 +23,7 @@
 
     *Rolandas Barysas*
 
-=======
+
 ## Rails 6.0.3.7 (May 05, 2021) ##
 
 *   Prevent catastrophic backtracking during mime parsing
@@ -42,7 +41,6 @@
     CVE-2021-22885
 
     *Gannon McGibbon*
->>>>>>> c04aff67
 
 ## Rails 6.0.3.6 (March 26, 2021) ##
 
