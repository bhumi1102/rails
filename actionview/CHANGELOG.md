<<<<<<< HEAD
*   Fix `number_with_precision(raise: true)` always raising even on valid numbers.

    *Pedro Moreira*
=======
## Rails 7.0.0.rc3 (December 14, 2021) ##

*   No changes.
>>>>>>> 834cc1ae


## Rails 7.0.0.rc2 (December 14, 2021) ##

*   No changes.

## Rails 7.0.0.rc1 (December 06, 2021) ##

*   Support `fields model: [@nested, @model]` the same way as `form_with model:
    [@nested, @model]`.

    *Sean Doyle*

*   Infer HTTP verb `[method]` from a model or Array with model as the first
    argument to `button_to` when combined with a block:

    ```ruby
    button_to(Workshop.find(1)){ "Update" }
    #=> <form method="post" action="/workshops/1" class="button_to">
    #=>   <input type="hidden" name="_method" value="patch" autocomplete="off" />
    #=>   <button type="submit">Update</button>
    #=> </form>

    button_to([ Workshop.find(1), Session.find(1) ]) { "Update" }
    #=> <form method="post" action="/workshops/1/sessions/1" class="button_to">
    #=>   <input type="hidden" name="_method" value="patch" autocomplete="off" />
    #=>   <button type="submit">Update</button>
    #=> </form>
    ```

    *Sean Doyle*

*   Support passing a Symbol as the first argument to `FormBuilder#button`:

    ```ruby
    form.button(:draft, value: true)
    # => <button name="post[draft]" value="true" type="submit">Create post</button>

    form.button(:draft, value: true) do
      content_tag(:strong, "Save as draft")
    end
    # =>  <button name="post[draft]" value="true" type="submit">
    #       <strong>Save as draft</strong>
    #     </button>
    ```

    *Sean Doyle*

*   Introduce the `field_name` view helper, along with the
    `FormBuilder#field_name` counterpart:

    ```ruby
    form_for @post do |f|
      f.field_tag :tag, name: f.field_name(:tag, multiple: true)
      # => <input type="text" name="post[tag][]">
    end
    ```

    *Sean Doyle*

*   Execute the `ActionView::Base.field_error_proc` within the context of the
    `ActionView::Base` instance:

    ```ruby
    config.action_view.field_error_proc = proc { |html| content_tag(:div, html, class: "field_with_errors") }
    ```

    *Sean Doyle*

*   Add support for `button_to ..., authenticity_token: false`

    ```ruby
    button_to "Create", Post.new, authenticity_token: false
    # => <form class="button_to" method="post" action="/posts"><button type="submit">Create</button></form>

    button_to "Create", Post.new, authenticity_token: true
    # => <form class="button_to" method="post" action="/posts"><button type="submit">Create</button><input type="hidden" name="form_token" value="abc123..." autocomplete="off" /></form>

    button_to "Create", Post.new, authenticity_token: "secret"
    # => <form class="button_to" method="post" action="/posts"><button type="submit">Create</button><input type="hidden" name="form_token" value="secret" autocomplete="off" /></form>
    ```

    *Sean Doyle*

*   Support rendering `<form>` elements _without_ `[action]` attributes by:

    * `form_with url: false` or `form_with ..., html: { action: false }`
    * `form_for ..., url: false` or `form_for ..., html: { action: false }`
    * `form_tag false` or `form_tag ..., action: false`
    * `button_to "...", false` or `button_to(false) { ... }`

    *Sean Doyle*

*   Add `:day_format` option to `date_select`

        date_select("article", "written_on", day_format: ->(day) { day.ordinalize })
        # generates day options like <option value="1">1st</option>\n<option value="2">2nd</option>...

    *Shunichi Ikegami*

*   Allow `link_to` helper to infer link name from `Model#to_s` when it
    is used with a single argument:

        link_to @profile
        #=> <a href="/profiles/1">Eileen</a>

    This assumes the model class implements a `to_s` method like this:

        class Profile < ApplicationRecord
          # ...
          def to_s
            name
          end
        end

    Previously you had to supply a second argument even if the `Profile`
    model implemented a `#to_s` method that called the `name` method.

        link_to @profile, @profile.name
        #=> <a href="/profiles/1">Eileen</a>

    *Olivier Lacan*

*   Support svg unpaired tags for `tag` helper.

        tag.svg { tag.use('href' => "#cool-icon") }
        # => <svg><use href="#cool-icon"></svg>

    *Oleksii Vasyliev*


## Rails 7.0.0.alpha2 (September 15, 2021) ##

*   No changes.


## Rails 7.0.0.alpha1 (September 15, 2021) ##

*   Improves the performance of ActionView::Helpers::NumberHelper formatters by avoiding the use of
    exceptions as flow control.

    *Mike Dalessio*

*   `preload_link_tag` properly inserts `as` attributes for files with `image` MIME types, such as JPG or SVG.

    *Nate Berkopec*

*   Add `weekday_options_for_select` and `weekday_select` helper methods. Also adds `weekday_select` to `FormBuilder`.

    *Drew Bragg*, *Dana Kashubeck*, *Kasper Timm Hansen*

*   Add `caching?` helper that returns whether the current code path is being cached and `uncacheable!` to denote helper methods that can't participate in fragment caching.

    *Ben Toews*, *John Hawthorn*, *Kasper Timm Hansen*, *Joel Hawksley*

*   Add `include_seconds` option for `time_field`.

        <%= form.time_field :foo, include_seconds: false %>
        # => <input value="16:22" type="time" />

    Default includes seconds:

        <%= form.time_field :foo %>
        # => <input value="16:22:01.440" type="time" />

    This allows you to take advantage of [different rendering options](https://developer.mozilla.org/en-US/docs/Web/HTML/Element/input/time#time_value_format) in some browsers.

    *Alex Ghiculescu*

*   Improve error messages when template file does not exist at absolute filepath.

    *Ted Whang*

*   Add `:country_code` option to `sms_to` for consistency with `phone_to`.

    *Jonathan Hefner*

*   OpenSSL constants are now used for Digest computations.

    *Dirkjan Bussink*

*   The `translate` helper now passes `default` values that aren't
    translation keys through `I18n.translate` for interpolation.

    *Jonathan Hefner*

*   Adds option `extname` to `stylesheet_link_tag` to skip default
    `.css` extension appended to the stylesheet path.

    Before:

    ```ruby
    stylesheet_link_tag "style.less"
    # <link href="/stylesheets/style.less.scss" rel="stylesheet">
    ```

    After:

    ```ruby
    stylesheet_link_tag "style.less", extname: false, skip_pipeline: true, rel: "stylesheet/less"
    # <link href="/stylesheets/style.less" rel="stylesheet/less">
    ```

    *Abhay Nikam*

*   Deprecate `render` locals to be assigned to instance variables.

    *Petrik de Heus*

*   Remove legacy default `media=screen` from `stylesheet_link_tag`.

    *André Luis Leal Cardoso Junior*

*   Change `ActionView::Helpers::FormBuilder#button` to transform `formmethod`
    attributes into `_method="$VERB"` Form Data to enable varied same-form actions:

        <%= form_with model: post, method: :put do %>
          <%= form.button "Update" %>
          <%= form.button "Delete", formmethod: :delete %>
        <% end %>
        <%# => <form action="posts/1">
            =>   <input type="hidden" name="_method" value="put">
            =>   <button type="submit">Update</button>
            =>   <button type="submit" formmethod="post" name="_method" value="delete">Delete</button>
            => </form>
        %>

    *Sean Doyle*

*   Change `ActionView::Helpers::UrlHelper#button_to` to *always* render a
    `<button>` element, regardless of whether or not the content is passed as
    the first argument or as a block.

        <%= button_to "Delete", post_path(@post), method: :delete %>
        # => <form action="/posts/1"><input type="hidden" name="_method" value="delete"><button type="submit">Delete</button></form>

        <%= button_to post_path(@post), method: :delete do %>
          Delete
        <% end %>
        # => <form action="/posts/1"><input type="hidden" name="_method" value="delete"><button type="submit">Delete</button></form>

    *Sean Doyle*, *Dusan Orlovic*

*   Add `config.action_view.preload_links_header` to allow disabling of
    the `Link` header being added by default when using `stylesheet_link_tag`
    and `javascript_include_tag`.

    *Andrew White*

*   The `translate` helper now resolves `default` values when a `nil` key is
    specified, instead of always returning `nil`.

    *Jonathan Hefner*

*   Add `config.action_view.image_loading` to configure the default value of
    the `image_tag` `:loading` option.

    By setting `config.action_view.image_loading = "lazy"`, an application can opt in to
    lazy loading images sitewide, without changing view code.

    *Jonathan Hefner*

*   `ActionView::Helpers::FormBuilder#id` returns the value
    of the `<form>` element's `id` attribute. With a `method` argument, returns
    the `id` attribute for a form field with that name.

        <%= form_for @post do |f| %>
          <%# ... %>

          <% content_for :sticky_footer do %>
            <%= form.button(form: f.id) %>
          <% end %>
        <% end %>

    *Sean Doyle*

*   `ActionView::Helpers::FormBuilder#field_id` returns the value generated by
    the FormBuilder for the given attribute name.

        <%= form_for @post do |f| %>
          <%= f.label :title %>
          <%= f.text_field :title, aria: { describedby: f.field_id(:title, :error) } %>
          <%= tag.span("is blank", id: f.field_id(:title, :error) %>
        <% end %>

    *Sean Doyle*

*   Add `tag.attributes` to transform a Hash into HTML Attributes, ready to be
    interpolated into ERB.

        <input <%= tag.attributes(type: :text, aria: { label: "Search" }) %> >
        # => <input type="text" aria-label="Search">

    *Sean Doyle*


Please check [6-1-stable](https://github.com/rails/rails/blob/6-1-stable/actionview/CHANGELOG.md) for previous changes.<|MERGE_RESOLUTION|>--- conflicted
+++ resolved
@@ -1,12 +1,11 @@
-<<<<<<< HEAD
 *   Fix `number_with_precision(raise: true)` always raising even on valid numbers.
 
     *Pedro Moreira*
-=======
+
+
 ## Rails 7.0.0.rc3 (December 14, 2021) ##
 
 *   No changes.
->>>>>>> 834cc1ae
 
 
 ## Rails 7.0.0.rc2 (December 14, 2021) ##
