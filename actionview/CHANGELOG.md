<<<<<<< HEAD
*   Choices of `select` can optionally contain html attributes as the last element
    of the child arrays when using grouped/nested collections

    ```erb
    <%= form.select :foo, [["North America", [["United States","US"],["Canada","CA"]], { disabled: "disabled" }]] %>
    # => <select><optgroup label="North America" disabled="disabled"><option value="US">United States</option><option value="CA">Canada</option></optgroup></select>
    ```

    *Chris Gunther*
=======
## Rails 7.0.4.3 (March 13, 2023) ##

*   Ignore certain data-* attributes in rails-ujs when element is contenteditable

    [CVE-2023-23913]
>>>>>>> c15ee6e7


## Rails 7.0.4.2 (January 24, 2023) ##

*   No changes.


## Rails 7.0.4.1 (January 17, 2023) ##

*   No changes.


## Rails 7.0.4 (September 09, 2022) ##

*   Guard against `ActionView::Helpers::FormTagHelper#field_name` calls with nil
    `object_name` arguments. For example:

    ```erb
    <%= fields do |f| %>
      <%= f.field_name :body %>
    <% end %>
    ```

    *Sean Doyle*

*   Strings returned from `strip_tags` are correctly tagged `html_safe?`

    Because these strings contain no HTML elements and the basic entities are escaped, they are safe
    to be included as-is as PCDATA in HTML content. Tagging them as html-safe avoids double-escaping
    entities when being concatenated to a SafeBuffer during rendering.

    Fixes [rails/rails-html-sanitizer#124](https://github.com/rails/rails-html-sanitizer/issues/124)

    *Mike Dalessio*

## Rails 7.0.3.1 (July 12, 2022) ##

*   No changes.


## Rails 7.0.3 (May 09, 2022) ##

*   Ensure models passed to `form_for` attempt to call `to_model`.

    *Sean Doyle*

## Rails 7.0.2.4 (April 26, 2022) ##

*   Fix and add protections for XSS in `ActionView::Helpers` and `ERB::Util`.

    Escape dangerous characters in names of tags and names of attributes in the
    tag helpers, following the XML specification. Rename the option
    `:escape_attributes` to `:escape`, to simplify by applying the option to the
    whole tag.

    *Álvaro Martín Fraguas*

## Rails 7.0.2.3 (March 08, 2022) ##

*   No changes.


## Rails 7.0.2.2 (February 11, 2022) ##

*   No changes.


## Rails 7.0.2.1 (February 11, 2022) ##

*   No changes.


## Rails 7.0.2 (February 08, 2022) ##

*   Ensure `preload_link_tag` preloads JavaScript modules correctly.

    *Máximo Mussini*

*   Fix `stylesheet_link_tag` and similar helpers are being used to work in objects with
    a `response` method.

    *dark-panda*


## Rails 7.0.1 (January 06, 2022) ##

*   Fix `button_to` to work with a hash parameter as URL.

    *MingyuanQin*

*   Fix `link_to` with a model passed as an argument twice.

    *Alex Ghiculescu*


## Rails 7.0.0 (December 15, 2021) ##

*   Support `include_hidden:` option in calls to
    `ActionView::Helper::FormBuilder#file_field` with `multiple: true` to
    support submitting an empty collection of files.

    ```ruby
    form.file_field :attachments, multiple: true
    # => <input type="hidden" autocomplete="off" name="post[attachments][]" value="">
         <input type="file" multiple="multiple" id="post_attachments" name="post[attachments][]">

    form.file_field :attachments, multiple: true, include_hidden: false
    # => <input type="file" multiple="multiple" id="post_attachments" name="post[attachments][]">
    ```

    *Sean Doyle*

*   Fix `number_with_precision(raise: true)` always raising even on valid numbers.

    *Pedro Moreira*


## Rails 7.0.0.rc3 (December 14, 2021) ##

*   No changes.


## Rails 7.0.0.rc2 (December 14, 2021) ##

*   No changes.

## Rails 7.0.0.rc1 (December 06, 2021) ##

*   Support `fields model: [@nested, @model]` the same way as `form_with model:
    [@nested, @model]`.

    *Sean Doyle*

*   Infer HTTP verb `[method]` from a model or Array with model as the first
    argument to `button_to` when combined with a block:

    ```ruby
    button_to(Workshop.find(1)){ "Update" }
    #=> <form method="post" action="/workshops/1" class="button_to">
    #=>   <input type="hidden" name="_method" value="patch" autocomplete="off" />
    #=>   <button type="submit">Update</button>
    #=> </form>

    button_to([ Workshop.find(1), Session.find(1) ]) { "Update" }
    #=> <form method="post" action="/workshops/1/sessions/1" class="button_to">
    #=>   <input type="hidden" name="_method" value="patch" autocomplete="off" />
    #=>   <button type="submit">Update</button>
    #=> </form>
    ```

    *Sean Doyle*

*   Support passing a Symbol as the first argument to `FormBuilder#button`:

    ```ruby
    form.button(:draft, value: true)
    # => <button name="post[draft]" value="true" type="submit">Create post</button>

    form.button(:draft, value: true) do
      content_tag(:strong, "Save as draft")
    end
    # =>  <button name="post[draft]" value="true" type="submit">
    #       <strong>Save as draft</strong>
    #     </button>
    ```

    *Sean Doyle*

*   Introduce the `field_name` view helper, along with the
    `FormBuilder#field_name` counterpart:

    ```ruby
    form_for @post do |f|
      f.field_tag :tag, name: f.field_name(:tag, multiple: true)
      # => <input type="text" name="post[tag][]">
    end
    ```

    *Sean Doyle*

*   Execute the `ActionView::Base.field_error_proc` within the context of the
    `ActionView::Base` instance:

    ```ruby
    config.action_view.field_error_proc = proc { |html| content_tag(:div, html, class: "field_with_errors") }
    ```

    *Sean Doyle*

*   Add support for `button_to ..., authenticity_token: false`

    ```ruby
    button_to "Create", Post.new, authenticity_token: false
    # => <form class="button_to" method="post" action="/posts"><button type="submit">Create</button></form>

    button_to "Create", Post.new, authenticity_token: true
    # => <form class="button_to" method="post" action="/posts"><button type="submit">Create</button><input type="hidden" name="form_token" value="abc123..." autocomplete="off" /></form>

    button_to "Create", Post.new, authenticity_token: "secret"
    # => <form class="button_to" method="post" action="/posts"><button type="submit">Create</button><input type="hidden" name="form_token" value="secret" autocomplete="off" /></form>
    ```

    *Sean Doyle*

*   Support rendering `<form>` elements _without_ `[action]` attributes by:

    * `form_with url: false` or `form_with ..., html: { action: false }`
    * `form_for ..., url: false` or `form_for ..., html: { action: false }`
    * `form_tag false` or `form_tag ..., action: false`
    * `button_to "...", false` or `button_to(false) { ... }`

    *Sean Doyle*

*   Add `:day_format` option to `date_select`

        date_select("article", "written_on", day_format: ->(day) { day.ordinalize })
        # generates day options like <option value="1">1st</option>\n<option value="2">2nd</option>...

    *Shunichi Ikegami*

*   Allow `link_to` helper to infer link name from `Model#to_s` when it
    is used with a single argument:

        link_to @profile
        #=> <a href="/profiles/1">Eileen</a>

    This assumes the model class implements a `to_s` method like this:

        class Profile < ApplicationRecord
          # ...
          def to_s
            name
          end
        end

    Previously you had to supply a second argument even if the `Profile`
    model implemented a `#to_s` method that called the `name` method.

        link_to @profile, @profile.name
        #=> <a href="/profiles/1">Eileen</a>

    *Olivier Lacan*

*   Support svg unpaired tags for `tag` helper.

        tag.svg { tag.use('href' => "#cool-icon") }
        # => <svg><use href="#cool-icon"></svg>

    *Oleksii Vasyliev*


## Rails 7.0.0.alpha2 (September 15, 2021) ##

*   No changes.


## Rails 7.0.0.alpha1 (September 15, 2021) ##

*   Improves the performance of ActionView::Helpers::NumberHelper formatters by avoiding the use of
    exceptions as flow control.

    *Mike Dalessio*

*   `preload_link_tag` properly inserts `as` attributes for files with `image` MIME types, such as JPG or SVG.

    *Nate Berkopec*

*   Add `weekday_options_for_select` and `weekday_select` helper methods. Also adds `weekday_select` to `FormBuilder`.

    *Drew Bragg*, *Dana Kashubeck*, *Kasper Timm Hansen*

*   Add `caching?` helper that returns whether the current code path is being cached and `uncacheable!` to denote helper methods that can't participate in fragment caching.

    *Ben Toews*, *John Hawthorn*, *Kasper Timm Hansen*, *Joel Hawksley*

*   Add `include_seconds` option for `time_field`.

        <%= form.time_field :foo, include_seconds: false %>
        # => <input value="16:22" type="time" />

    Default includes seconds:

        <%= form.time_field :foo %>
        # => <input value="16:22:01.440" type="time" />

    This allows you to take advantage of [different rendering options](https://developer.mozilla.org/en-US/docs/Web/HTML/Element/input/time#time_value_format) in some browsers.

    *Alex Ghiculescu*

*   Improve error messages when template file does not exist at absolute filepath.

    *Ted Whang*

*   Add `:country_code` option to `sms_to` for consistency with `phone_to`.

    *Jonathan Hefner*

*   OpenSSL constants are now used for Digest computations.

    *Dirkjan Bussink*

*   The `translate` helper now passes `default` values that aren't
    translation keys through `I18n.translate` for interpolation.

    *Jonathan Hefner*

*   Adds option `extname` to `stylesheet_link_tag` to skip default
    `.css` extension appended to the stylesheet path.

    Before:

    ```ruby
    stylesheet_link_tag "style.less"
    # <link href="/stylesheets/style.less.scss" rel="stylesheet">
    ```

    After:

    ```ruby
    stylesheet_link_tag "style.less", extname: false, skip_pipeline: true, rel: "stylesheet/less"
    # <link href="/stylesheets/style.less" rel="stylesheet/less">
    ```

    *Abhay Nikam*

*   Deprecate `render` locals to be assigned to instance variables.

    *Petrik de Heus*

*   Remove legacy default `media=screen` from `stylesheet_link_tag`.

    *André Luis Leal Cardoso Junior*

*   Change `ActionView::Helpers::FormBuilder#button` to transform `formmethod`
    attributes into `_method="$VERB"` Form Data to enable varied same-form actions:

        <%= form_with model: post, method: :put do %>
          <%= form.button "Update" %>
          <%= form.button "Delete", formmethod: :delete %>
        <% end %>
        <%# => <form action="posts/1">
            =>   <input type="hidden" name="_method" value="put">
            =>   <button type="submit">Update</button>
            =>   <button type="submit" formmethod="post" name="_method" value="delete">Delete</button>
            => </form>
        %>

    *Sean Doyle*

*   Change `ActionView::Helpers::UrlHelper#button_to` to *always* render a
    `<button>` element, regardless of whether or not the content is passed as
    the first argument or as a block.

        <%= button_to "Delete", post_path(@post), method: :delete %>
        # => <form action="/posts/1"><input type="hidden" name="_method" value="delete"><button type="submit">Delete</button></form>

        <%= button_to post_path(@post), method: :delete do %>
          Delete
        <% end %>
        # => <form action="/posts/1"><input type="hidden" name="_method" value="delete"><button type="submit">Delete</button></form>

    *Sean Doyle*, *Dusan Orlovic*

*   Add `config.action_view.preload_links_header` to allow disabling of
    the `Link` header being added by default when using `stylesheet_link_tag`
    and `javascript_include_tag`.

    *Andrew White*

*   The `translate` helper now resolves `default` values when a `nil` key is
    specified, instead of always returning `nil`.

    *Jonathan Hefner*

*   Add `config.action_view.image_loading` to configure the default value of
    the `image_tag` `:loading` option.

    By setting `config.action_view.image_loading = "lazy"`, an application can opt in to
    lazy loading images sitewide, without changing view code.

    *Jonathan Hefner*

*   `ActionView::Helpers::FormBuilder#id` returns the value
    of the `<form>` element's `id` attribute. With a `method` argument, returns
    the `id` attribute for a form field with that name.

        <%= form_for @post do |f| %>
          <%# ... %>

          <% content_for :sticky_footer do %>
            <%= form.button(form: f.id) %>
          <% end %>
        <% end %>

    *Sean Doyle*

*   `ActionView::Helpers::FormBuilder#field_id` returns the value generated by
    the FormBuilder for the given attribute name.

        <%= form_for @post do |f| %>
          <%= f.label :title %>
          <%= f.text_field :title, aria: { describedby: f.field_id(:title, :error) } %>
          <%= tag.span("is blank", id: f.field_id(:title, :error) %>
        <% end %>

    *Sean Doyle*

*   Add `tag.attributes` to transform a Hash into HTML Attributes, ready to be
    interpolated into ERB.

        <input <%= tag.attributes(type: :text, aria: { label: "Search" }) %> >
        # => <input type="text" aria-label="Search">

    *Sean Doyle*


Please check [6-1-stable](https://github.com/rails/rails/blob/6-1-stable/actionview/CHANGELOG.md) for previous changes.<|MERGE_RESOLUTION|>--- conflicted
+++ resolved
@@ -1,4 +1,3 @@
-<<<<<<< HEAD
 *   Choices of `select` can optionally contain html attributes as the last element
     of the child arrays when using grouped/nested collections
 
@@ -8,13 +7,13 @@
     ```
 
     *Chris Gunther*
-=======
+
+
 ## Rails 7.0.4.3 (March 13, 2023) ##
 
 *   Ignore certain data-* attributes in rails-ujs when element is contenteditable
 
     [CVE-2023-23913]
->>>>>>> c15ee6e7
 
 
 ## Rails 7.0.4.2 (January 24, 2023) ##
