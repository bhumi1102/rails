--- conflicted
+++ resolved
@@ -1,12 +1,11 @@
-<<<<<<< HEAD
 *   Ensure models passed to `form_for` attempt to call `to_model`.
 
     *Sean Doyle*
-=======
+
+
 ## Rails 7.0.2.3 (March 08, 2022) ##
 
 *   No changes.
->>>>>>> de53ba56
 
 
 ## Rails 7.0.2.2 (February 11, 2022) ##
