## unreleased ##

*   No changes.


<<<<<<< HEAD
## Rails 3.2.13.rc1 (Feb 17, 2013) ##

*   No changes.


=======
## Rails 3.2.13 (Feb 17, 2013) ##

*   No changes.

>>>>>>> a4b55827
## Rails 3.2.12 (Feb 11, 2013) ##

*   No changes.


## Rails 3.2.11 (Jan 8, 2013) ##

*   No changes.


## Rails 3.2.10 (Jan 2, 2013) ##

*   No changes.


## Rails 3.2.9 (Nov 12, 2012) ##

*   No changes.


## Rails 3.2.8 (Aug 9, 2012) ##

*   No changes.


## Rails 3.2.7 (Jul 26, 2012) ##

*   No changes.


## Rails 3.2.6 (Jun 12, 2012) ##

*   No changes.


## Rails 3.2.5 (Jun 1, 2012) ##

*   No changes.


## Rails 3.2.4 (May 31, 2012) ##

*   No changes.


## Rails 3.2.3 (March 30, 2012) ##

*   No changes.


## Rails 3.2.2 (March 1, 2012) ##

*   No changes.


## Rails 3.2.1 (January 26, 2012) ##

*   Documentation fixes.


## Rails 3.2.0 (January 20, 2012) ##

*   Redirect responses: 303 See Other and 307 Temporary Redirect now behave like
    301 Moved Permanently and 302 Found.  GH #3302.

    *Jim Herz*


## Rails 3.1.1 (October 7, 2011) ##

*   No changes.


## Rails 3.1.0 (August 30, 2011) ##

*   The default format has been changed to JSON for all requests. If you want to continue to use XML you will need to set `self.format = :xml` in the class. eg.

    class User < ActiveResource::Base    self.format = :xml
    end

## Rails 3.0.7 (April 18, 2011) ##

*   No changes.


*   Rails 3.0.6 (April 5, 2011)

*   No changes.


## Rails 3.0.5 (February 26, 2011) ##

*   No changes.


## Rails 3.0.4 (February 8, 2011) ##

*   No changes.


## Rails 3.0.3 (November 16, 2010) ##

*   No changes.


## Rails 3.0.2 (November 15, 2010) ##

*   No changes


## Rails 3.0.1 (October 15, 2010) ##

*   No Changes, just a version bump.


## Rails 3.0.0 (August 29, 2010) ##

*   JSON: set Base.include_root_in_json = true to include a root value in the JSON: {"post": {"title": ...}}. Mirrors the Active Record option.  *Santiago Pastorino*

*   Add support for errors in JSON format.  #1956 *Fabien Jakimowicz*

*   Recognizes 410 as Resource Gone. #2316 *Jordan Brough, Jatinder Singh*

*   More thorough SSL support.  #2370 *Roy Nicholson*

*   HTTP proxy support.  #2133 *Marshall Huss, Sébastien Dabet*


## 2.3.2 Final (March 15, 2009) ##

*   Nothing new, just included in 2.3.2


## 2.2.1 RC2 (November 14th, 2008) ##

*   Fixed that ActiveResource#post would post an empty string when it shouldn't be posting anything #525 *Paolo Angelini*


## 2.2.0 RC1 (October 24th, 2008) ##

*   Add ActiveResource::Base#to_xml and ActiveResource::Base#to_json. #1011 *Rasik Pandey, Cody Fauser*

*   Add ActiveResource::Base.find(:last). [#754 state:resolved] (Adrian Mugnolo)

*   Fixed problems with the logger used if the logging string included %'s [#840 state:resolved] (Jamis Buck)

*   Fixed Base#exists? to check status code as integer [#299 state:resolved] (Wes Oldenbeuving)


## 2.1.0 (May 31st, 2008) ##

*   Fixed response logging to use length instead of the entire thing (seangeo) *#27*

*   Fixed that to_param should be used and honored instead of hardcoding the id #11406 *gspiers*

*   Improve documentation. *Ryan Bigg, Jan De Poorter, Cheah Chu Yeow, Xavier Shay, Jack Danger Canty, Emilio Tagua, Xavier Noria,  Sunny Ripert*

*   Use HEAD instead of GET in exists? *bscofield*

*   Fix small documentation typo.  Closes #10670 *Luca Guidi*

*   find_or_create_resource_for handles module nesting.  #10646 *xavier*

*   Allow setting ActiveResource::Base#format before #site.  *Rick Olson*

*   Support agnostic formats when calling custom methods.  Closes #10635 *joerichsen*

*   Document custom methods.  #10589 *Cheah Chu Yeow*

*   Ruby 1.9 compatibility.  *Jeremy Kemper*


## 2.0.2 (December 16th, 2007) ##

*   Added more specific exceptions for 400, 401, and 403 (all descending from ClientError so existing rescues will work) #10326 *trek*

*   Correct empty response handling.  #10445 *seangeo*


## 2.0.1 (December 7th, 2007) ##

*   Don't cache net/http object so that ActiveResource is more thread-safe.  Closes #10142 *kou*

*   Update XML documentation examples to include explicit type attributes. Closes #9754 *Josh Susser*

*   Added one-off declarations of mock behavior [David Heinemeier Hansson]. Example:

        Before:
          ActiveResource::HttpMock.respond_to do |mock|
            mock.get "/people/1.xml", {}, "<person><name>David</name></person>"
          end

        Now:
          ActiveResource::HttpMock.respond_to.get "/people/1.xml", {}, "<person><name>David</name></person>"

*   Added ActiveResource.format= which defaults to :xml but can also be set to :json [David Heinemeier Hansson]. Example:

        class Person < ActiveResource::Base
          self.site   = "http://app/"
          self.format = :json
        end

        person = Person.find(1) # => GET http://app/people/1.json
        person.name = "David"
        person.save             # => PUT http://app/people/1.json {name: "David"}

        Person.format = :xml
        person.name = "Mary"
        person.save             # => PUT http://app/people/1.json <person><name>Mary</name></person>

*   Fix reload error when path prefix is used.  #8727 *Ian Warshak*

*   Remove ActiveResource::Struct because it hasn't proven very useful. Creating a new ActiveResource::Base subclass is often less code and always clearer.  #8612 *Josh Peek*

*   Fix query methods on resources. *Cody Fauser*

*   pass the prefix_options to the instantiated record when using find without a specific id. Closes #8544 *Eloy Duran*

*   Recognize and raise an exception on 405 Method Not Allowed responses.  #7692 *Josh Peek*

*   Handle string and symbol param keys when splitting params into prefix params and query params.

        Comment.find(:all, :params => { :article_id => 5, :page => 2 }) or Comment.find(:all, :params => { 'article_id' => 5, :page => 2 })

*   Added find-one with symbol [David Heinemeier Hansson]. Example: Person.find(:one, :from => :leader) # => GET /people/leader.xml

*   BACKWARDS INCOMPATIBLE: Changed the finder API to be more extensible with :params and more strict usage of scopes [David Heinemeier Hansson]. Changes:

        Person.find(:all, :title => "CEO")      ...becomes: Person.find(:all, :params => { :title => "CEO" })
        Person.find(:managers)                  ...becomes: Person.find(:all, :from => :managers)
        Person.find("/companies/1/manager.xml") ...becomes: Person.find(:one, :from => "/companies/1/manager.xml")

*   Add support for setting custom headers per Active Resource model *Rick Olson*

    class Project
        headers['X-Token'] = 'foo'
    end

    \# makes the GET request with the custom X-Token header
    Project.find(:all)

*   Added find-by-path options to ActiveResource::Base.find [David Heinemeier Hansson]. Examples:

        employees = Person.find(:all, :from => "/companies/1/people.xml") # => GET /companies/1/people.xml
        manager   = Person.find("/companies/1/manager.xml")               # => GET /companies/1/manager.xml


*   Added support for using classes from within a single nested module [David Heinemeier Hansson]. Example:

        module Highrise
          class Note < ActiveResource::Base
            self.site = "http://37s.sunrise.i:3000"
          end

          class Comment < ActiveResource::Base
            self.site = "http://37s.sunrise.i:3000"
          end
        end

    assert_kind_of Highrise::Comment, Note.find(1).comments.first


*   Added load_attributes_from_response as a way of loading attributes from other responses than just create *David Heinemeier Hansson*

        class Highrise::Task < ActiveResource::Base
          def complete
            load_attributes_from_response(post(:complete))
          end
        end

    ...will set "done_at" when complete is called.


*   Added support for calling custom methods #6979 *rwdaigle*

        Person.find(:managers)    # => GET /people/managers.xml
        Kase.find(1).post(:close) # => POST /kases/1/close.xml

*   Remove explicit prefix_options parameter for ActiveResource::Base#initialize. *Rick Olson*
    ActiveResource splits the prefix_options from it automatically.

*   Allow ActiveResource::Base.delete with custom prefix. *Rick Olson*

*   Add ActiveResource::Base#dup *Rick Olson*

*   Fixed constant warning when fetching the same object multiple times *David Heinemeier Hansson*

*   Added that saves which get a body response (and not just a 201) will use that response to update themselves *David Heinemeier Hansson*

*   Disregard namespaces from the default element name, so Highrise::Person will just try to fetch from "/people", not "/highrise/people" *David Heinemeier Hansson*

*   Allow array and hash query parameters.  #7756 *Greg Spurrier*

*   Loading a resource preserves its prefix_options.  #7353 *Ryan Daigle*

*   Carry over the convenience of #create from ActiveRecord.  Closes #7340.  *Ryan Daigle*

*   Increase ActiveResource::Base test coverage.  Closes #7173, #7174 *Rich Collins*

*   Interpret 422 Unprocessable Entity as ResourceInvalid.  #7097 *dkubb*

*   Mega documentation patches. #7025, #7069 *rwdaigle*

*   Base.exists?(id, options) and Base#exists? check whether the resource is found.  #6970 *rwdaigle*

*   Query string support.  *untext, Jeremy Kemper*
        # GET /forums/1/topics.xml?sort=created_at
        Topic.find(:all, :forum_id => 1, :sort => 'created_at')

*   Base#==, eql?, and hash methods. == returns true if its argument is identical to self or if it's an instance of the same class, is not new?, and has the same id. eql? is an alias for ==. hash delegates to id.  *Jeremy Kemper*

*   Allow subclassed resources to share the site info *Rick Olson, Jeremy Kemper*
    d        class BeastResource < ActiveResource::Base
          self.site = 'http://beast.caboo.se'
        end

        class Forum < BeastResource
          # taken from BeastResource
          # self.site = 'http://beast.caboo.se'
        end

        class Topic < BeastResource
          self.site += '/forums/:forum_id'
        end

*   Fix issues with ActiveResource collection handling.  Closes #6291. *bmilekic*

*   Use attr_accessor_with_default to dry up attribute initialization. References #6538. *Stuart Halloway*

*   Add basic logging support for logging outgoing requests. *Jamis Buck*

*   Add Base.delete for deleting resources without having to instantiate them first. *Jamis Buck*

*   Make #save behavior mimic AR::Base#save (true on success, false on failure). *Jamis Buck*

*   Add Basic HTTP Authentication to ActiveResource (closes #6305). *jonathan*

*   Extracted #id_from_response as an entry point for customizing how a created resource gets its own ID.
    By default, it extracts from the Location response header.

*   Optimistic locking: raise ActiveResource::ResourceConflict on 409 Conflict response. *Jeremy Kemper*

        # Example controller action
        def update
          @person.save!
        rescue ActiveRecord::StaleObjectError
          render :xml => @person.reload.to_xml, :status => '409 Conflict'
        end

*   Basic validation support *Rick Olson*

    Parses the xml response of ActiveRecord::Errors#to_xml with a similar interface to ActiveRecord::Errors.

        render :xml => @person.errors.to_xml, :status => '400 Validation Error'

*   Deep hashes are converted into collections of resources.  *Jeremy Kemper*
        Person.new :name => 'Bob',
                   :address => { :id => 1, :city => 'Portland' },
                   :contacts => [{ :id => 1 }, { :id => 2 }]
    Looks for Address and Contact resources and creates them if unavailable.
    So clients can fetch a complex resource in a single request if you e.g.
        render :xml => @person.to_xml(:include => [:address, :contacts])
    in your controller action.

*   Major updates *Rick Olson*

    * Add full support for find/create/update/destroy
    * Add support for specifying prefixes.
    * Allow overriding of element_name, collection_name, and primary key
    * Provide simpler HTTP mock interface for testing

        # rails routing code
        map.resources :posts do |post|
          post.resources :comments
        end

        # ActiveResources
        class Post < ActiveResource::Base
          self.site = "http://37s.sunrise.i:3000/"
        end

        class Comment < ActiveResource::Base
          self.site = "http://37s.sunrise.i:3000/posts/:post_id/"
        end

        @post     = Post.find 5
        @comments = Comment.find :all, :post_id => @post.id

        @comment  = Comment.new({:body => 'hello world'}, {:post_id => @post.id})
        @comment.save

*   Base.site= accepts URIs. 200...400 are valid response codes. PUT and POST request bodies default to ''. *Jeremy Kemper*

*   Initial checkin: object-oriented client for restful HTTP resources which follow the Rails convention. *David Heinemeier Hansson*<|MERGE_RESOLUTION|>--- conflicted
+++ resolved
@@ -3,18 +3,10 @@
 *   No changes.
 
 
-<<<<<<< HEAD
-## Rails 3.2.13.rc1 (Feb 17, 2013) ##
-
-*   No changes.
-
-
-=======
-## Rails 3.2.13 (Feb 17, 2013) ##
-
-*   No changes.
-
->>>>>>> a4b55827
+## Rails 3.2.13 ##
+
+*   No changes.
+
 ## Rails 3.2.12 (Feb 11, 2013) ##
 
 *   No changes.
