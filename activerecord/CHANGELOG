<<<<<<< HEAD
* Add ActiveRecord::Base.sti_name that checks ActiveRecord::Base#store_full_sti_class? and returns either the full or demodulized name. [rick]

* Add first/last methods to associations/named_scope. Resolved #226. [Ryan Bates]
=======
*2.1.0 (May 31st, 2008)*
>>>>>>> ea03b088

* Added SQL escaping for :limit and :offset #288 [Aaron Bedra, Steven Bristol, Jonathan Wiess] 

* Added first/last methods to associations/named_scope. Resolved #226. [Ryan Bates]

* Ensure hm:t preloading honours reflection options. Resolves #137. [Frederick Cheung]

* Added protection against duplicate migration names (Aslak Hellesøy) [#112]

* Base#instantiate_time_object: eliminate check for Time.zone, since we can assume this is set if time_zone_aware_attributes is set to true [Geoff Buesing]

* Time zone aware attribute methods use Time.zone.parse instead of #to_time for String arguments, so that offset information in String is respected. Resolves #105. [Scott Fleckenstein, Geoff Buesing]

* Added change_table for migrations (Jeff Dean) [#71]. Example:

    change_table :videos do |t|
      t.timestamps                          # adds created_at, updated_at
      t.belongs_to :goat                    # adds goat_id integer
      t.string :name, :email, :limit => 20  # adds name and email both with a 20 char limit
      t.remove :name, :email                # removes the name and email columns
    end

* Fixed has_many :through .create with no parameters caused a "can't dup NilClass" error (Steven Soroka) [#85]

* Added block-setting of attributes for Base.create like Base.new already has (Adam Meehan) [#39]

* Fixed that pessimistic locking you reference the quoted table name (Josh Susser) [#67]

* Fixed that change_column should be able to use :null => true on a field that formerly had false [Nate Wiger] [#26]

* Added that the MySQL adapter should map integer to either smallint, int, or bigint depending on the :limit just like PostgreSQL [DHH]

* Change validates_uniqueness_of :case_sensitive option default back to true (from [9160]).  Love your database columns, don't LOWER them.  [rick]

* Add support for interleaving migrations by storing which migrations have run in the new schema_migrations table. Closes #11493 [jordi]

* ActiveRecord::Base#sum defaults to 0 if no rows are returned.  Closes #11550 [kamal]

* Ensure that respond_to? considers dynamic finder methods. Closes #11538. [floehopper]

* Ensure that save on parent object fails for invalid has_one association. Closes #10518. [Pratik]

* Remove duplicate code from associations. [Pratik]

* Refactor HasManyThroughAssociation to inherit from HasManyAssociation. Association callbacks and <association>_ids= now work with hm:t. #11516 [rubyruy]

* Ensure HABTM#create and HABTM#build do not load entire association. [Pratik]

* Improve documentation. [Xavier Noria, Jack Danger Canty, leethal]

* Tweak ActiveRecord::Base#to_json to include a root value in the returned hash: {"post": {"title": ...}} [rick]

  Post.find(1).to_json # => {"title": ...}
  config.active_record.include_root_in_json = true
  Post.find(1).to_json # => {"post": {"title": ...}}

* Add efficient #include? to AssociationCollection (for has_many/has_many :through/habtm).  [stopdropandrew]

* PostgreSQL: create_ and drop_database support.  #9042 [ez, pedz, nicksieger]

* Ensure that validates_uniqueness_of works with with_scope. Closes #9235. [nik.wakelin, cavalle]

* Partial updates include only unsaved attributes. Off by default; set YourClass.partial_updates = true to enable.  [Jeremy Kemper]

* Removing unnecessary uses_tzinfo helper from tests, given that TZInfo is now bundled [Geoff Buesing]

* Fixed that validates_size_of :within works in associations #11295, #10019 [cavalle]

* Track changes to unsaved attributes.  [Jeremy Kemper]

* Switched to UTC-timebased version numbers for migrations and the schema. This will as good as eliminate the problem of multiple migrations getting the same version assigned in different branches. Also added rake db:migrate:up/down to apply individual migrations that may need to be run when you merge branches #11458 [jbarnette]

* Fixed that has_many :through would ignore the hash conditions #11447 [miloops]

* Fix issue where the :uniq option of a has_many :through association is ignored when find(:all) is called.  Closes #9407 [cavalle]

* Fix duplicate table alias error when including an association with a has_many :through association on the same join table.  Closes #7310 [cavalle]

* More efficient association preloading code that compacts a through_records array in a central location.  Closes #11427 [danger]

* Improve documentation. [Radar, Jan De Poorter, chuyeow, xaviershay, danger, miloops, Xavier Noria,  Sunny Ripert]

* Fixed that ActiveRecord#Base.find_or_create/initialize would not honor attr_protected/accessible when used with a hash #11422 [miloops]

* Added ActiveRecord#Base.all/first/last as aliases for find(:all/:first/:last) #11413 [nkallen, thechrisoshow]

* Merge the has_finder gem, renamed as 'named_scope'.  #11404 [nkallen]

  class Article < ActiveRecord::Base
    named_scope :published, :conditions => {:published => true}
    named_scope :popular, :conditions => ...
  end

  Article.published.paginate(:page => 1)
  Article.published.popular.count
  Article.popular.find(:first)
  Article.popular.find(:all, :conditions => {...})

  See http://pivots.pivotallabs.com/users/nick/blog/articles/284-hasfinder-it-s-now-easier-than-ever-to-create-complex-re-usable-sql-queries

* Add has_one :through support.  #4756 [thechrisoshow]

* Migrations: create_table supports primary_key_prefix_type.  #10314 [student, thechrisoshow]

* Added logging for dependency load errors with fixtures #11056 [stuthulhu]

* Time zone aware attributes use Time#in_time_zone [Geoff Buesing]

* Fixed that scoped joins would not always be respected #6821 [Theory/Danger]

* Ensure that ActiveRecord::Calculations disambiguates field names with the table name.  #11027 [cavalle]

* Added add/remove_timestamps to the schema statements for adding the created_at/updated_at columns on existing tables #11129 [jramirez]

* Added ActiveRecord::Base.find(:last) #11338 [miloops]

* test_native_types expects DateTime.local_offset instead of DateTime.now.offset; fixes test breakage due to dst transition [Geoff Buesing]

* Add :readonly option to HasManyThrough associations. #11156 [miloops]

* Improve performance on :include/:conditions/:limit queries by selectively joining in the pre-query.  #9560 [dasil003]

* Perf fix: Avoid the use of named block arguments.  Closes #11109 [adymo]

* PostgreSQL: support server versions 7.4 through 8.0 and the ruby-pg driver.  #11127 [jdavis]

* Ensure association preloading doesn't break when an association returns nil. ##11145 [GMFlash]

* Make dynamic finders respect the :include on HasManyThrough associations.  #10998. [cpytel]

* Base#instantiate_time_object only uses Time.zone when Base.time_zone_aware_attributes is true; leverages Time#time_with_datetime_fallback for readability [Geoff Buesing]

* Refactor ConnectionAdapters::Column.new_time: leverage DateTime failover behavior of Time#time_with_datetime_fallback [Geoff Buesing]

* Improve associations performance by using symbol callbacks instead of string callbacks. #11108 [adymo]

* Optimise the BigDecimal conversion code.  #11110 [adymo]

* Introduce the :readonly option to all associations. Records from the association cannot be saved.  #11084 [miloops]

* Multiparameter attributes for time columns fail over to DateTime when out of range of Time [Geoff Buesing]

* Base#instantiate_time_object uses Time.zone.local() [Geoff Buesing]

* Add timezone-aware attribute readers and writers. #10982 [Geoff Buesing]

* Instantiating time objects in multiparameter attributes uses Time.zone if available.  #10982 [rick]

* Add note about how ActiveRecord::Observer classes are initialized in a Rails app. #10980 [fxn]

* MySQL: omit text/blob defaults from the schema instead of using an empty string.  #10963 [mdeiters]

* belongs_to supports :dependent => :destroy and :delete.  #10592 [Jonathan Viney]

* Introduce preload query strategy for eager :includes.  #9640 [Frederick Cheung, Aleksey Kondratenko, codafoo]

* Support aggregations in finder conditions.  #10572 [Ryan Kinderman]

* Organize and clean up the Active Record test suite.  #10742 [John Barnette]

* Ensure that modifying has_and_belongs_to_many actions clear the query cache.  Closes #10840 [john.andrews]

* Fix issue where Table#references doesn't pass a :null option to a *_type attribute for polymorphic associations.  Closes #10753 [railsjitsu]

* Fixtures: removed support for the ancient pre-YAML file format.  #10736 [John Barnette]

* More thoroughly quote table names.  #10698 [dimdenis, lotswholetime, Jeremy Kemper]

* update_all ignores scoped :order and :limit, so post.comments.update_all doesn't try to include the comment order in the update statement.  #10686 [Brendan Ribera]

* Added ActiveRecord::Base.cache_key to make it easier to cache Active Records in combination with the new ActiveSupport::Cache::* libraries [DHH]

* Make sure CSV fixtures are compatible with ruby 1.9's new csv implementation. [JEG2]

* Added by parameter to increment, decrement, and their bang varieties so you can do player1.increment!(:points, 5) #10542 [Sam]

* Optimize ActiveRecord::Base#exists? to use #select_all instead of #find.  Closes #10605 [jamesh, fcheung, protocool]

* Don't unnecessarily load has_many associations in after_update callbacks.  Closes #6822 [stopdropandrew, canadaduane]

* Eager belongs_to :include infers the foreign key from the association name rather than the class name.  #10517 [Jonathan Viney]

* SQLite: fix rename_ and remove_column for columns with unique indexes.  #10576 [Brandon Keepers]

* Ruby 1.9 compatibility.  #10655 [Jeremy Kemper, Dirkjan Bussink]


*2.0.2* (December 16th, 2007)

* Ensure optimistic locking handles nil #lock_version values properly.  Closes #10510 [rick]

* Make the Fixtures Test::Unit enhancements more supporting for double-loaded test cases.  Closes #10379 [brynary]

* Fix that validates_acceptance_of still works for non-existent tables (useful for bootstrapping new databases).  Closes #10474 [hasmanyjosh]

* Ensure that the :uniq option for has_many :through associations retains the order.  #10463 [remvee]

* Base.exists? doesn't rescue exceptions to avoid hiding SQL errors.  #10458 [Michael Klishin]

* Documentation: Active Record exceptions, destroy_all and delete_all.  #10444, #10447 [Michael Klishin]


*2.0.1* (December 7th, 2007)

* Removed query cache rescue as it could cause code to be run twice (closes #10408) [DHH]


*2.0.0* (December 6th, 2007)

* Anchor DateTimeTest to fixed DateTime instead of a variable value based on Time.now#advance#to_datetime, so that this test passes on 64-bit platforms running Ruby 1.8.6+ [Geoff Buesing]

* Fixed that the Query Cache should just be ignored if the database is misconfigured (so that the "About your applications environment" works even before the database has been created) [DHH]

* Fixed that the truncation of strings longer than 50 chars should use inspect
so newlines etc are escaped #10385 [Norbert Crombach]

* Fixed that habtm associations should be able to set :select as part of their definition and have that honored [DHH]

* Document how the :include option can be used in Calculations::calculate.  Closes #7446 [adamwiggins, ultimoamore]

* Fix typo in documentation for polymorphic associations w/STI. Closes #7461 [johnjosephbachir]

* Reveal that the type option in migrations can be any supported column type for your database but also include caveat about agnosticism. Closes #7531 [adamwiggins, mikong]

* More complete documentation for find_by_sql. Closes #7912 [fearoffish]

* Added ActiveRecord::Base#becomes to turn a record into one of another class (mostly relevant for STIs) [DHH]. Example:

    render :partial => @client.becomes(Company) # renders companies/company instead of clients/client

* Fixed that to_xml should not automatically pass :procs to associations included with :include #10162 [Cheah Chu Yeow]

* Fix documentation typo introduced in [8250]. Closes #10339 [Henrik N]

* Foxy fixtures: support single-table inheritance.  #10234 [tom]

* Foxy fixtures: allow mixed usage to make migration easier and more attractive.  #10004 [lotswholetime]

* Make the record_timestamps class-inheritable so it can be set per model.  #10004 [tmacedo]

* Allow validates_acceptance_of to use a real attribute instead of only virtual (so you can record that the acceptance occured) #7457 [ambethia]

* DateTimes use Ruby's default calendar reform setting. #10201 [Geoff Buesing]

* Dynamic finders on association collections respect association :order and :limit.  #10211, #10227 [Patrick Joyce, Rick Olson, Jack Danger Canty]

* Add 'foxy' support for fixtures of polymorphic associations. #10183 [John Barnette, David Lowenfels]

* validates_inclusion_of and validates_exclusion_of allow formatted :message strings.  #8132 [devrieda, Mike Naberezny]

* attr_readonly behaves well with optimistic locking.  #10188 [Nick Bugajski]

* Base#to_xml supports the nil="true" attribute like Hash#to_xml.  #8268 [Catfish]

* Change plings to the more conventional quotes in the documentation. Closes #10104 [danger]

* Fix HasManyThrough Association so it uses :conditions on the HasMany Association.  Closes #9729 [danger]

* Ensure that column names are quoted.  Closes #10134 [wesley.moxam]

* Smattering of grammatical fixes to documentation. Closes #10083 [BobSilva]

* Enhance explanation with more examples for attr_accessible macro. Closes #8095 [fearoffish, Marcel Molina]

* Update association/method mapping table to refected latest collection methods for has_many :through. Closes #8772 [Pratik Naik]

* Explain semantics of having several different AR instances in a transaction block. Closes #9036 [jacobat, Marcel Molina]

* Update Schema documentation to use updated sexy migration notation. Closes #10086 [sjgman9]

* Make fixtures work with the new test subclasses. [Tarmo Tänav, Koz]

* Introduce finder :joins with associations. Same :include syntax but with inner rather than outer joins.  #10012 [RubyRedRick]
    # Find users with an avatar
    User.find(:all, :joins => :avatar)

    # Find posts with a high-rated comment.
    Post.find(:all, :joins => :comments, :conditions => 'comments.rating > 3')

* Associations: speedup duplicate record check.  #10011 [Pratik Naik]

* Make sure that << works on has_many associations on unsaved records.  Closes #9989 [hasmanyjosh]

* Allow association redefinition in subclasses.  #9346 [wildchild]

* Fix has_many :through delete with custom foreign keys.  #6466 [naffis]

* Foxy fixtures, from rathole (http://svn.geeksomnia.com/rathole/trunk/README)
    - stable, autogenerated IDs
    - specify associations (belongs_to, has_one, has_many) by label, not ID
    - specify HABTM associations as inline lists
    - autofill timestamp columns
    - support YAML defaults
    - fixture label interpolation
  Enabled for fixtures that correspond to a model class and don't specify a primary key value.  #9981 [John Barnette]

* Add docs explaining how to protect all attributes using attr_accessible with no arguments. Closes #9631 [boone, rmm5t]

* Update add_index documentation to use new options api. Closes #9787 [Kamal Fariz Mahyuddin]

* Allow find on a has_many association defined with :finder_sql to accept id arguments as strings like regular find does. Closes #9916 [krishna]

* Use VALID_FIND_OPTIONS when resolving :find scoping rather than hard coding the list of valid find options. Closes #9443 [sur]

* Limited eager loading no longer ignores scoped :order. Closes #9561 [danger, Josh Peek]

* Assigning an instance of a foreign class to a composed_of aggregate calls an optional conversion block. Refactor and simplify composed_of implementation.  #6322 [brandon, Chris Cruft]

* Assigning nil to a composed_of aggregate also sets its immediate value to nil.  #9843 [Chris Cruft]

* Ensure that mysql quotes table names with database names correctly.  Closes #9911 [crayz]

  "foo.bar" => "`foo`.`bar`"  

* Complete the assimilation of Sexy Migrations from ErrFree [Chris Wanstrath, PJ Hyett]
	http://errtheblog.com/post/2381

* Qualified column names work in hash conditions, like :conditions => { 'comments.created_at' => ... }.  #9733 [danger]

* Fix regression where the association would not construct new finder SQL on save causing bogus queries for "WHERE owner_id = NULL" even after owner was saved.  #8713 [Bryan Helmkamp]

* Refactor association create and build so before & after callbacks behave consistently.  #8854 [Pratik Naik, mortent]

* Quote table names. Defaults to column quoting.  #4593 [Justin Lynn, gwcoffey, eadz, Dmitry V. Sabanin, Jeremy Kemper]

* Alias association #build to #new so it behaves predictably.  #8787 [Pratik Naik]

* Add notes to documentation regarding attr_readonly behavior with counter caches and polymorphic associations.  Closes #9835 [saimonmoore, rick]

* Observers can observe model names as symbols properly now.  Closes #9869  [queso]

* find_and_(initialize|create)_by methods can now properly initialize protected attributes [Tobias Luetke]

* belongs_to infers the foreign key from the association name instead of from the class name.  [Jeremy Kemper]

* PostgreSQL: support multiline default values.  #7533 [Carl Lerche, aguynamedryan, Rein Henrichs, Tarmo Tänav]

* MySQL: fix change_column on not-null columns that don't accept dfeault values of ''.  #6663 [Jonathan Viney, Tarmo Tänav]

* validates_uniqueness_of behaves well with abstract superclasses and
single-table inheritance.  #3833, #9886 [Gabriel Gironda, rramdas, François Beausoleil, Josh Peek, Tarmo Tänav, pat]

* Warn about protected attribute assigments in development and test environments when mass-assigning to an attr_protected attribute.  #9802 [Henrik N]

* Speedup database date/time parsing.  [Jeremy Kemper, Tarmo Tänav]

* Fix calling .clear on a has_many :dependent=>:delete_all association. [Tarmo Tänav]

* Allow change_column to set NOT NULL in the PostgreSQL adapter [Tarmo Tänav]

* Fix that ActiveRecord would create attribute methods and override custom attribute getters if the method is also defined in Kernel.methods. [Rick]

* Don't call attr_readonly on polymorphic belongs_to associations, in case it matches the name of some other non-ActiveRecord class/module.  [Rick]

* Try loading activerecord-<adaptername>-adapter gem before trying a plain require so you can use custom gems for the bundled adapters. Also stops gems from requiring an adapter from an old Active Record gem.  [Jeremy Kemper, Derrick Spell]


*2.0.0 [Preview Release]* (September 29th, 2007) [Includes duplicates of changes from 1.14.2 - 1.15.3]

* Add attr_readonly to specify columns that are skipped during a normal ActiveRecord #save operation. Closes #6896 [dcmanges]

  class Comment < ActiveRecord::Base
    # Automatically sets Article#comments_count as readonly.
    belongs_to :article, :counter_cache => :comments_count
  end

  class Article < ActiveRecord::Base
    attr_readonly :approved_comments_count
  end

* Make size for has_many :through use counter cache if it exists.  Closes #9734 [xaviershay]

* Remove DB2 adapter since IBM chooses to maintain their own adapter instead.  [Jeremy Kemper]

* Extract Oracle, SQLServer, and Sybase adapters into gems.  [Jeremy Kemper]

* Added fixture caching that'll speed up a normal fixture-powered test suite between 50% and 100% #9682 [Frederick Cheung]

* Correctly quote id list for limited eager loading.  #7482 [tmacedo]

* Fixed that using version-targetted migrates would fail on loggers other than the default one #7430 [valeksenko]

* Fixed rename_column for SQLite when using symbols for the column names #8616 [drodriguez]

* Added the possibility of using symbols in addition to concrete classes with ActiveRecord::Observer#observe.  #3998 [Robby Russell, Tarmo Tänav]

* Added ActiveRecord::Base#to_json/from_json [DHH, Cheah Chu Yeow]

* Added ActiveRecord::Base#from_xml [DHH]. Example:

    xml = "<person><name>David</name></person>"
    Person.new.from_xml(xml).name # => "David"

* Define dynamic finders as real methods after first usage. [bscofield]

* Deprecation: remove deprecated threaded_connections methods. Use allow_concurrency instead.  [Jeremy Kemper]

* Associations macros accept extension blocks alongside modules.  #9346 [Josh Peek]

* Speed up and simplify query caching.  [Jeremy Kemper]

* connection.select_rows 'sql' returns an array (rows) of arrays (field values).  #2329 [Michael Schuerig]

* Eager loading respects explicit :joins.  #9496 [dasil003]

* Extract Firebird, FrontBase, and OpenBase adapters into gems.  #9508, #9509, #9510 [Jeremy Kemper]

* RubyGem database adapters: expects a gem named activerecord-<database>-adapter with active_record/connection_adapters/<database>_adapter.rb in its load path.  [Jeremy Kemper]

* Fixed that altering join tables in migrations would fail w/ sqlite3 #7453 [TimoMihaljov/brandon]

* Fix association writer with :dependent => :nullify.  #7314 [Jonathan Viney]

* OpenBase: update for new lib and latest Rails. Support migrations.  #8748 [dcsesq]

* Moved acts_as_tree into a plugin of the same name on the official Rails svn.  #9514 [Pratik Naik]

* Moved acts_as_nested_set into a plugin of the same name on the official Rails svn.  #9516 [Josh Peek]

* Moved acts_as_list into a plugin of the same name on the official Rails svn.  [Josh Peek]

* Explicitly require active_record/query_cache before using it.  [Jeremy Kemper]

* Fix bug where unserializing an attribute attempts to modify a frozen @attributes hash for a deleted record.  [Rick, marclove]

* Performance: absorb instantiate and initialize_with_callbacks into the Base methods. [Jeremy Kemper]

* Fixed that eager loading queries and with_scope should respect the :group option [DHH]

* Improve performance and functionality of the postgresql adapter.  Closes #8049 [roderickvd]

	For more information see: http://dev.rubyonrails.org/ticket/8049

* Don't clobber includes passed to has_many.count [danger]

* Make sure has_many uses :include when counting [danger]

* Change the implementation of ActiveRecord's attribute reader and writer methods [nzkoz]
 - Generate Reader and Writer methods which cache attribute values in hashes.  This is to avoid repeatedly parsing the same date or integer columns.
 - Change exception raised when users use find with :select then try to access a skipped column.  Plugins could override missing_attribute() to lazily load the columns.
 - Move method definition to the class, instead of the instance
 - Always generate the readers, writers and predicate methods.

* Perform a deep #dup on query cache results so that modifying activerecord attributes does not modify the cached attributes.  [Rick]

# Ensure that has_many :through associations use a count query instead of loading the target when #size is called.  Closes #8800 [Pratik Naik]

* Added :unless clause to validations #8003 [monki]. Example: 

    def using_open_id?
      !identity_url.blank?
    end

    validates_presence_of :identity_url, :if => using_open_id?
    validates_presence_of :username, :unless => using_open_id?
    validates_presence_of :password, :unless => using_open_id?

* Fix #count on a has_many :through association so that it recognizes the :uniq option.  Closes #8801 [Pratik Naik]

* Fix and properly document/test count(column_name) usage. Closes #8999 [Pratik Naik]

* Remove deprecated count(conditions=nil, joins=nil) usage.  Closes #8993 [Pratik Naik]

* Change belongs_to so that the foreign_key assumption is taken from the association name, not the class name.  Closes #8992 [hasmanyjosh]

  OLD
    belongs_to :visitor, :class_name => 'User' # => inferred foreign_key is user_id
    
  NEW
    belongs_to :visitor, :class_name => 'User' # => inferred foreign_key is visitor_id

* Remove spurious tests from deprecated_associations_test, most of these aren't deprecated, and are duplicated in associations_test.  Closes #8987 [Pratik Naik]

* Make create! on a has_many :through association return the association object.  Not the collection.  Closes #8786 [Pratik Naik]

* Move from select * to select tablename.* to avoid clobbering IDs. Closes #8889 [dasil003]

* Don't call unsupported methods on associated objects when using :include, :method with to_xml #7307, [manfred, jwilger]

* Define collection singular ids method for has_many :through associations.  #8763 [Pratik Naik]

* Array attribute conditions work with proxied association collections.  #8318 [Kamal Fariz Mahyuddin, theamazingrando]

* Fix polymorphic has_one associations declared in an abstract class.  #8638 [Pratik Naik, Dax Huiberts]

* Fixed validates_associated should not stop on the first error.  #4276 [mrj, Manfred Stienstra, Josh Peek]

* Rollback if commit raises an exception.  #8642 [kik, Jeremy Kemper]

* Update tests' use of fixtures for the new collections api.  #8726 [Kamal Fariz Mahyuddin]

* Save associated records only if the association is already loaded.  #8713 [blaine]

* MySQL: fix show_variable.  #8448 [matt, Jeremy Kemper]

* Fixtures: correctly delete and insert fixtures in a single transaction.  #8553 [Michael Schuerig]

* Fixtures: people(:technomancy, :josh) returns both fixtures.  #7880 [technomancy, Josh Peek]

* Calculations support non-numeric foreign keys.  #8154 [Kamal Fariz Mahyuddin]

* with_scope is protected.  #8524 [Josh Peek]

* Quickref for association methods.  #7723 [marclove, Mindsweeper]

* Calculations: return nil average instead of 0 when there are no rows to average.  #8298 [davidw]

* acts_as_nested_set: direct_children is sorted correctly.  #4761 [Josh Peek, rails@33lc0.net]

* Raise an exception if both attr_protected and attr_accessible are declared.  #8507 [stellsmi]

* SQLite, MySQL, PostgreSQL, Oracle: quote column names in column migration SQL statements.  #8466 [marclove, lorenjohnson]

* Allow nil serialized attributes with a set class constraint.  #7293 [sandofsky]

* Oracle: support binary fixtures.  #7987 [Michael Schoen]

* Fixtures: pull fixture insertion into the database adapters.  #7987 [Michael Schoen]

* Announce migration versions as they're performed.  [Jeremy Kemper]

* find gracefully copes with blank :conditions.  #7599 [Dan Manges, johnnyb]

* validates_numericality_of takes :greater_than, :greater_than_or_equal_to, :equal_to, :less_than, :less_than_or_equal_to, :odd, and :even options.  #3952 [Bob Silva, Dan Kubb, Josh Peek]

* MySQL: create_database takes :charset and :collation options. Charset defaults to utf8.  #8448 [matt]

* Find with a list of ids supports limit/offset.  #8437 [hrudududu]

* Optimistic locking: revert the lock version when an update fails.  #7840 [plang]

* Migrations: add_column supports custom column types.  #7742 [jsgarvin, Theory]

* Load database adapters on demand. Eliminates config.connection_adapters and RAILS_CONNECTION_ADAPTERS. Add your lib directory to the $LOAD_PATH and put your custom adapter in lib/active_record/connection_adapters/adaptername_adapter.rb. This way you can provide custom adapters as plugins or gems without modifying Rails. [Jeremy Kemper]

* Ensure that associations with :dependent => :delete_all respect :conditions option.  Closes #8034 [danger, Josh Peek, Rick]

* belongs_to assignment creates a new proxy rather than modifying its target in-place.  #8412 [mmangino@elevatedrails.com]

* Fix column type detection while loading fixtures.  Closes #7987 [roderickvd]

* Document deep eager includes.  #6267 [Josh Susser, Dan Manges]

* Document warning that associations names shouldn't be reserved words.  #4378 [murphy@cYcnus.de, Josh Susser]

* Sanitize Base#inspect.  #8392, #8623 [Nik Wakelin, jnoon]

* Replace the transaction {|transaction|..} semantics with a new Exception ActiveRecord::Rollback.   [Koz]

* Oracle: extract column length for CHAR also.  #7866 [ymendel]

* Document :allow_nil option for validates_acceptance_of since it defaults to true. [tzaharia]

* Update documentation for :dependent declaration so that it explicitly uses the non-deprecated API. [danger]

* Add documentation caveat about when to use count_by_sql. [fearoffish]

* Enhance documentation for increment_counter and decrement_counter. [fearoffish]

* Provide brief introduction to what optimistic locking is. [fearoffish]

* Add documentation for :encoding option to mysql adapter. [marclove]

* Added short-hand declaration style to migrations (inspiration from Sexy Migrations, http://errtheblog.com/post/2381) [DHH]. Example:

    create_table "products" do |t|
      t.column "shop_id",    :integer
      t.column "creator_id", :integer
      t.column "name",       :string,   :default => "Untitled"
      t.column "value",      :string,   :default => "Untitled"
      t.column "created_at", :datetime
      t.column "updated_at", :datetime
    end
  
  ...can now be written as:
  
    create_table :products do |t|
      t.integer :shop_id, :creator_id
      t.string  :name, :value, :default => "Untitled"
      t.timestamps
    end

* Use association name for the wrapper element when using .to_xml.  Previous behavior lead to non-deterministic situations with STI and polymorphic associations. [Koz, jstrachan]

* Improve performance of calling .create on has_many :through associations. [evan]

* Improved cloning performance by relying less on exception raising #8159 [Blaine]

* Added ActiveRecord::Base.inspect to return a column-view like #<Post id:integer, title:string, body:text> [DHH]

* Added yielding of Builder instance for ActiveRecord::Base#to_xml calls [DHH]

* Small additions and fixes for ActiveRecord documentation.  Closes #7342 [jeremymcanally]

* Add helpful debugging info to the ActiveRecord::StatementInvalid exception in ActiveRecord::ConnectionAdapters::SqliteAdapter#table_structure.  Closes #7925. [court3nay]

* SQLite: binary escaping works with $KCODE='u'.  #7862 [tsuka]

* Base#to_xml supports serialized attributes.  #7502 [jonathan]

* Base.update_all :order and :limit options. Useful for MySQL updates that must be ordered to avoid violating unique constraints.  [Jeremy Kemper]

* Remove deprecated object transactions.  People relying on this functionality should install the object_transactions plugin at http://code.bitsweat.net/svn/object_transactions.  Closes #5637 [Koz, Jeremy Kemper]

* PostgreSQL: remove DateTime -> Time downcast. Warning: do not enable translate_results for the C bindings if you have timestamps outside Time's domain.  [Jeremy Kemper]

* find_or_create_by_* takes a hash so you can create with more attributes than are in the method name. For example, Person.find_or_create_by_name(:name => 'Henry', :comments => 'Hi new user!') is equivalent to Person.find_by_name('Henry') || Person.create(:name => 'Henry', :comments => 'Hi new user!').  #7368 [Josh Susser]

* Make sure with_scope takes both :select and :joins into account when setting :readonly.  Allows you to save records you retrieve using method_missing on a has_many :through associations.  [Koz]

* Allow a polymorphic :source for has_many :through associations.  Closes #7143 [protocool]

* Consistent public/protected/private visibility for chained methods.  #7813 [Dan Manges]

* Oracle: fix quoted primary keys and datetime overflow.  #7798 [Michael Schoen]

* Consistently quote primary key column names.  #7763 [toolmantim]

* Fixtures: fix YAML ordered map support.  #2665 [Manuel Holtgrewe, nfbuckley]

* DateTimes assume the default timezone.  #7764 [Geoff Buesing]

* Sybase: hide timestamp columns since they're inherently read-only.  #7716 [Mike Joyce]

* Oracle: overflow Time to DateTime.  #7718 [Michael Schoen]

* PostgreSQL: don't use async_exec and async_query with postgres-pr.  #7727, #7762 [flowdelic, toolmantim]

* Fix has_many :through << with custom foreign keys.  #6466, #7153 [naffis, Rich Collins]

* Test DateTime native type in migrations, including an edge case with dates
during calendar reform.  #7649, #7724 [fedot, Geoff Buesing]

* SQLServer: correctly schema-dump tables with no indexes or descending indexes.  #7333, #7703 [Jakob S, Tom Ward]

* SQLServer: recognize real column type as Ruby float.  #7057 [sethladd, Tom Ward]

* Added fixtures :all as a way of loading all fixtures in the fixture directory at once #7214 [manfred]

* Added database connection as a yield parameter to ActiveRecord::Base.transaction so you can manually rollback [DHH]. Example:

    transaction do |transaction|
      david.withdrawal(100)
      mary.deposit(100)
      transaction.rollback! # rolls back the transaction that was otherwise going to be successful
    end

* Made increment_counter/decrement_counter play nicely with optimistic locking, and added a more general update_counters method [Jamis Buck]

* Reworked David's query cache to be available as Model.cache {...}. For the duration of the block no select query should be run more then once. Any inserts/deletes/executes will flush the whole cache however [Tobias Luetke]
  Task.cache { Task.find(1); Task.find(1) } #=> 1 query
  
* When dealing with SQLite3, use the table_info pragma helper, so that the bindings can do some translation for when sqlite3 breaks incompatibly between point releases. [Jamis Buck]

* Oracle: fix lob and text default handling.  #7344 [gfriedrich, Michael Schoen]

* SQLServer: don't choke on strings containing 'null'.  #7083 [Jakob S]

* MySQL: blob and text columns may not have defaults in 5.x. Update fixtures schema for strict mode.  #6695 [Dan Kubb]

* update_all can take a Hash argument. sanitize_sql splits into two methods for conditions and assignment since NULL values and delimiters are handled differently.  #6583, #7365 [sandofsky, Assaf]

* MySQL: SET SQL_AUTO_IS_NULL=0 so 'where id is null' doesn't select the last inserted id.  #6778 [Jonathan Viney, timc]

* Use Date#to_s(:db) for quoted dates.  #7411 [Michael Schoen]

* Don't create instance writer methods for class attributes.  Closes #7401 [Rick]

* Docs: validations examples.  #7343 [zackchandler]

* Add missing tests ensuring callbacks work with class inheritance.  Closes #7339 [sandofsky]

* Fixtures use the table name and connection from set_fixture_class.  #7330 [Anthony Eden]

* Remove useless code in #attribute_present? since 0 != blank?.  Closes #7249 [Josh Susser]

* Fix minor doc typos. Closes #7157 [Josh Susser]

* Fix incorrect usage of #classify when creating the eager loading join statement.  Closes #7044 [Josh Susser]

* SQLServer: quote table name in indexes query.  #2928 [keithm@infused.org]

* Subclasses of an abstract class work with single-table inheritance.  #5704, #7284 [BertG, nick+rails@ag.arizona.edu]

* Make sure sqlite3 driver closes open connections on disconnect [Rob Rasmussen]

* [DOC] clear up some ambiguity with the way has_and_belongs_to_many creates the default join table name.  #7072 [jeremymcanally]

* change_column accepts :default => nil. Skip column options for primary keys.  #6956, #7048 [Dan Manges, Jeremy Kemper]

* MySQL, PostgreSQL: change_column_default quotes the default value and doesn't lose column type information.  #3987, #6664 [Jonathan Viney, manfred, altano@bigfoot.com]

* Oracle: create_table takes a :sequence_name option to override the 'tablename_seq' default.  #7000 [Michael Schoen]

* MySQL: retain SSL settings on reconnect.  #6976 [randyv2]

* Apply scoping during initialize instead of create.  Fixes setting of foreign key when using find_or_initialize_by with scoping. [Cody Fauser]

* SQLServer: handle [quoted] table names.  #6635 [rrich]

* acts_as_nested_set works with single-table inheritance.  #6030 [Josh Susser]

* PostgreSQL, Oracle: correctly perform eager finds with :limit and :order.  #4668, #7021 [eventualbuddha, Michael Schoen]

* Pass a range in :conditions to use the SQL BETWEEN operator.  #6974 [Dan Manges]
    Student.find(:all, :conditions => { :grade => 9..12 })

* Fix the Oracle adapter for serialized attributes stored in CLOBs.  Closes #6825 [mschoen, tdfowler]

* [DOCS] Apply more documentation for ActiveRecord Reflection.  Closes #4055 [Robby Russell]

* [DOCS] Document :allow_nil option of #validate_uniqueness_of. Closes #3143 [Caio Chassot]

* Bring the sybase adapter up to scratch for 1.2 release. [jsheets]

* Rollback new_record? and id when an exception is raised in a save callback.  #6910 [Ben Curren, outerim]

* Pushing a record on an association collection doesn't unnecessarily load all the associated records.  [Obie Fernandez, Jeremy Kemper]

* Oracle: fix connection reset failure.  #6846 [leonlleslie]

* Subclass instantiation doesn't try to explicitly require the corresponding subclass.  #6840 [leei, Jeremy Kemper]

* fix faulty inheritance tests and that eager loading grabs the wrong inheritance column when the class of your association is an STI subclass. Closes #6859 [protocool]

* Consolidated different create and create! versions to call through to the base class with scope. This fixes inconsistencies, especially related to protected attribtues. Closes #5847 [Alexander Dymo, Tobias Luetke]

* find supports :lock with :include. Check whether your database allows SELECT ... FOR UPDATE with outer joins before using.  #6764 [vitaly, Jeremy Kemper]

* Add AssociationCollection#create! to be consistent with AssociationCollection#create when dealing with a foreign key that is a protected attribute [Cody Fauser]

* Added counter optimization for AssociationCollection#any? so person.friends.any? won't actually load the full association if we have the count in a cheaper form [DHH]

* Change fixture_path to a class inheritable accessor allowing test cases to have their own custom set of fixtures. #6672 [zdennis]

* Quote ActiveSupport::Multibyte::Chars.  #6653 [Julian Tarkhanov]

* Simplify query_attribute by typecasting the attribute value and checking whether it's nil, false, zero or blank.  #6659 [Jonathan Viney]

* validates_numericality_of uses \A \Z to ensure the entire string matches rather than ^ $ which may match one valid line of a multiline string.  #5716 [Andreas Schwarz]

* Run validations in the order they were declared.  #6657 [obrie]

* MySQL: detect when a NOT NULL column without a default value is misreported as default ''.  Can't detect for string, text, and binary columns since '' is a legitimate default.  #6156 [simon@redhillconsulting.com.au, obrie, Jonathan Viney, Jeremy Kemper]

* Simplify association proxy implementation by factoring construct_scope out of method_missing.  #6643 [martin]

* Oracle: automatically detect the primary key.  #6594 [vesaria, Michael Schoen]

* Oracle: to increase performance, prefetch 100 rows and enable similar cursor sharing. Both are configurable in database.yml.  #6607 [philbogle@gmail.com, ray.fortna@jobster.com, Michael Schoen]

* Don't inspect unloaded associations.  #2905 [lmarlow]

* SQLite: use AUTOINCREMENT primary key in >= 3.1.0.  #6588, #6616 [careo, lukfugl]

* Cache inheritance_column.  #6592 [Stefan Kaes]

* Firebird: decimal/numeric support.  #6408 [macrnic]

* make add_order a tad faster. #6567 [Stefan Kaes]

* Find with :include respects scoped :order.  #5850

* Support nil and Array in :conditions => { attr => value } hashes.  #6548 [Assaf, Jeremy Kemper]
    find(:all, :conditions => { :topic_id => [1, 2, 3], :last_read => nil }

* Consistently use LOWER() for uniqueness validations (rather than mixing with UPPER()) so the database can always use a functional index on the lowercased column.  #6495 [Si]

* SQLite: fix calculations workaround, remove count(distinct) query rewrite, cleanup test connection scripts.  [Jeremy Kemper]

* SQLite: count(distinct) queries supported in >= 3.2.6.  #6544 [Bob Silva]

* Dynamically generate reader methods for serialized attributes.  #6362 [Stefan Kaes]

* Deprecation: object transactions warning.  [Jeremy Kemper]

* has_one :dependent => :nullify ignores nil associates.  #4848, #6528 [bellis@deepthought.org, janovetz, Jeremy Kemper]

* Oracle: resolve test failures, use prefetched primary key for inserts, check for null defaults, fix limited id selection for eager loading. Factor out some common methods from all adapters.  #6515 [Michael Schoen]

* Make add_column use the options hash with the Sqlite Adapter. Closes #6464 [obrie]

* Document other options available to migration's add_column. #6419 [grg]

* MySQL: all_hashes compatibility with old MysqlRes class.  #6429, #6601 [Jeremy Kemper]

* Fix has_many :through to add the appropriate conditions when going through an association using STI. Closes #5783. [Jonathan Viney]

* fix select_limited_ids_list issues in postgresql, retain current behavior in other adapters [Rick]

* Restore eager condition interpolation, document it's differences [Rick]

* Don't rollback in teardown unless a transaction was started. Don't start a transaction in create_fixtures if a transaction is started.  #6282 [Jacob Fugal, Jeremy Kemper]

* Add #delete support to has_many :through associations.  Closes #6049 [Martin Landers]

* Reverted old select_limited_ids_list postgresql fix that caused issues in mysql.  Closes #5851 [Rick]

* Removes the ability for eager loaded conditions to be interpolated, since there is no model instance to use as a context for interpolation. #5553 [turnip@turnipspatch.com]

* Added timeout option to SQLite3 configurations to deal more gracefully with SQLite3::BusyException, now the connection can instead retry for x seconds to see if the db clears up before throwing that exception #6126 [wreese@gmail.com]

* Added update_attributes! which uses save! to raise an exception if a validation error prevents saving #6192 [jonathan]

* Deprecated add_on_boundary_breaking (use validates_length_of instead) #6292 [BobSilva]

* The has_many create method works with polymorphic associations.  #6361 [Dan Peterson]

* MySQL: introduce Mysql::Result#all_hashes to support further optimization.  #5581 [Stefan Kaes]

* save! shouldn't validate twice.  #6324 [maiha, Bob Silva]

* Association collections have an _ids reader method to match the existing writer for collection_select convenience (e.g. employee.task_ids). The writer method skips blank ids so you can safely do @employee.task_ids = params[:tasks] without checking every time for an empty list or blank values.  #1887, #5780 [Michael Schuerig]

* Add an attribute reader method for ActiveRecord::Base.observers [Rick Olson]

* Deprecation: count class method should be called with an options hash rather than two args for conditions and joins.  #6287 [Bob Silva]

* has_one associations with a nil target may be safely marshaled.  #6279 [norbauer, Jeremy Kemper]

* Duplicate the hash provided to AR::Base#to_xml to prevent unexpected side effects [Koz]

* Add a :namespace option to  AR::Base#to_xml [Koz]

* Deprecation tests. Remove warnings for dynamic finders and for the foo_count method if it's also an attribute. [Jeremy Kemper]

* Mock Time.now for more accurate Touch mixin tests.  #6213 [Dan Peterson]

* Improve yaml fixtures error reporting.  #6205 [Bruce Williams]

* Rename AR::Base#quote so people can use that name in their models. #3628 [Koz]

* Add deprecation warning for inferred foreign key. #6029 [Josh Susser]

* Fixed the Ruby/MySQL adapter we ship with Active Record to work with the new authentication handshake that was introduced in MySQL 4.1, along with the other protocol changes made at that time #5723 [jimw@mysql.com]

* Deprecation: use :dependent => :delete_all rather than :exclusively_dependent => true.  #6024 [Josh Susser]

* Document validates_presences_of behavior with booleans: you probably want validates_inclusion_of :attr, :in => [true, false].  #2253 [Bob Silva]

* Optimistic locking: gracefully handle nil versions, treat as zero.  #5908 [Tom Ward]

* to_xml: the :methods option works on arrays of records.  #5845 [Josh Starcher]

* Deprecation: update docs. #5998 [jakob@mentalized.net, Kevin Clark]

* Add some XmlSerialization tests for ActiveRecord [Rick Olson]

* has_many :through conditions are sanitized by the associating class.  #5971 [martin.emde@gmail.com]

* Tighten rescue clauses.  #5985 [james@grayproductions.net]

* Fix spurious newlines and spaces in AR::Base#to_xml output [Jamis Buck]

* has_one supports the :dependent => :delete option which skips the typical callback chain and deletes the associated object directly from the database.  #5927 [Chris Mear, Jonathan Viney]

* Nested subclasses are not prefixed with the parent class' table_name since they should always use the base class' table_name.  #5911 [Jonathan Viney]

* SQLServer: work around bug where some unambiguous date formats are not correctly identified if the session language is set to german.  #5894 [Tom Ward, kruth@bfpi]

* SQLServer: fix eager association test.  #5901 [Tom Ward]

* Clashing type columns due to a sloppy join shouldn't wreck single-table inheritance.  #5838 [Kevin Clark]

* Fixtures: correct escaping of \n and \r.  #5859 [evgeny.zislis@gmail.com]

* Migrations: gracefully handle missing migration files.  #5857 [eli.gordon@gmail.com]

* MySQL: update test schema for MySQL 5 strict mode.  #5861 [Tom Ward]

* to_xml: correct naming of included associations.  #5831 [josh.starcher@gmail.com]

* Pushing a record onto a has_many :through sets the association's foreign key to the associate's primary key and adds it to the correct association.  #5815, #5829 [josh@hasmanythrough.com]

* Add records to has_many :through using <<, push, and concat by creating the association record. Raise if base or associate are new records since both ids are required to create the association. #build raises since you can't associate an unsaved record. #create! takes an attributes hash and creates the associated record and its association in a transaction. [Jeremy Kemper]

    # Create a tagging to associate the post and tag.
    post.tags << Tag.find_by_name('old')
    post.tags.create! :name => 'general'

    # Would have been:
    post.taggings.create!(:tag => Tag.find_by_name('finally')
    transaction do
      post.taggings.create!(:tag => Tag.create!(:name => 'general'))
    end

* Cache nil results for :included has_one associations also.  #5787 [Michael Schoen]

* Fixed a bug which would cause .save to fail after trying to access a empty has_one association on a unsaved record. [Tobias Luetke]

* Nested classes are given table names prefixed by the singular form of the parent's table name. [Jeremy Kemper]
    Example: Invoice::Lineitem is given table name invoice_lineitems

* Migrations: uniquely name multicolumn indexes so you don't have to. [Jeremy Kemper]
    # people_active_last_name_index, people_active_deactivated_at_index
    add_index    :people, [:active, :last_name]
    add_index    :people, [:active, :deactivated_at]
    remove_index :people, [:active, :last_name]
    remove_index :people, [:active, :deactivated_at]

  WARNING: backward-incompatibility. Multicolumn indexes created before this
  revision were named using the first column name only. Now they're uniquely
  named using all indexed columns.

  To remove an old multicolumn index, remove_index :table_name, :first_column

* Fix for deep includes on the same association. [richcollins@gmail.com]

* Tweak fixtures so they don't try to use a non-ActiveRecord class.  [Kevin Clark]

* Remove ActiveRecord::Base.reset since Dispatcher doesn't use it anymore.  [Rick Olson]

* Document find's :from option. Closes #5762. [andrew@redlinesoftware.com]

* PostgreSQL: autodetected sequences work correctly with multiple schemas. Rely on the schema search_path instead of explicitly qualifying the sequence name with its schema.  #5280 [guy.naor@famundo.com]

* Replace Reloadable with Reloadable::Deprecated. [Nicholas Seckar]

* Cache nil results for has_one associations so multiple calls don't call the database.  Closes #5757. [Michael A. Schoen]

* Add documentation for how to disable timestamps on a per model basis. Closes #5684. [matt@mattmargolis.net Marcel Molina Jr.] 

* Don't save has_one associations unnecessarily.  #5735 [Jonathan Viney]

* Refactor ActiveRecord::Base.reset_subclasses to #reset, and add global observer resetting.  [Rick Olson]

* Formally deprecate the deprecated finders. [Koz]

* Formally deprecate rich associations.  [Koz]

* Fixed that default timezones for new / initialize should uphold utc setting #5709 [daniluk@yahoo.com]

* Fix announcement of very long migration names.  #5722 [blake@near-time.com]

* The exists? class method should treat a string argument as an id rather than as conditions.  #5698 [jeremy@planetargon.com]

* Fixed to_xml with :include misbehaviors when invoked on array of model instances #5690 [alexkwolfe@gmail.com]

* Added support for conditions on Base.exists? #5689 [Josh Peek]. Examples:

    assert (Topic.exists?(:author_name => "David")) 
 	  assert (Topic.exists?(:author_name => "Mary", :approved => true)) 
 	  assert (Topic.exists?(["parent_id = ?", 1]))

* Schema dumper quotes date :default values. [Dave Thomas]

* Calculate sum with SQL, not Enumerable on HasManyThrough Associations. [Dan Peterson]

* Factor the attribute#{suffix} methods out of method_missing for easier extension. [Jeremy Kemper]

* Patch sql injection vulnerability when using integer or float columns. [Jamis Buck]

* Allow #count through a has_many association to accept :include.  [Dan Peterson]

* create_table rdoc: suggest :id => false for habtm join tables. [Zed Shaw]

* PostgreSQL: return array fields as strings. #4664 [Robby Russell]

* SQLServer: added tests to ensure all database statements are closed, refactored identity_insert management code to use blocks, removed update/delete rowcount code out of execute and into update/delete, changed insert to go through execute method, removed unused quoting methods, disabled pessimistic locking tests as feature is currently unsupported, fixed RakeFile to load sqlserver specific tests whether running in ado or odbc mode, fixed support for recently added decimal types, added support for limits on integer types. #5670 [Tom Ward]

* SQLServer: fix db:schema:dump case-sensitivity. #4684 [Will Rogers]

* Oracle: BigDecimal support. #5667 [schoenm@earthlink.net]

* Numeric and decimal columns map to BigDecimal instead of Float. Those with scale 0 map to Integer. #5454 [robbat2@gentoo.org, work@ashleymoran.me.uk]

* Firebird migrations support. #5337 [Ken Kunz <kennethkunz@gmail.com>]

* PostgreSQL: create/drop as postgres user. #4790 [mail@matthewpainter.co.uk, mlaster@metavillage.com]

* Update callbacks documentation. #3970 [Robby Russell <robby@planetargon.com>]

* PostgreSQL: correctly quote the ' in pk_and_sequence_for. #5462 [tietew@tietew.net]

* PostgreSQL: correctly quote microseconds in timestamps. #5641 [rick@rickbradley.com]

* Clearer has_one/belongs_to model names (account has_one :user). #5632 [matt@mattmargolis.net]

* Oracle: use nonblocking queries if allow_concurrency is set, fix pessimistic locking, don't guess date vs. time by default (set OracleAdapter.emulate_dates = true for the old behavior), adapter cleanup. #5635 [schoenm@earthlink.net]

* Fixed a few Oracle issues: Allows Oracle's odd date handling to still work consistently within #to_xml, Passes test that hardcode insert statement by dropping the :id column, Updated RUNNING_UNIT_TESTS with Oracle instructions, Corrects method signature for #exec #5294 [schoenm@earthlink.net]

* Added :group to available options for finds done on associations #5516 [mike@michaeldewey.org]

* Minor tweak to improve performance of ActiveRecord::Base#to_param.

* Observers also watch subclasses created after they are declared. #5535 [daniels@pronto.com.au]

* Removed deprecated timestamps_gmt class methods. [Jeremy Kemper]

* rake build_mysql_database grants permissions to rails@localhost. #5501 [brianegge@yahoo.com]

* PostgreSQL: support microsecond time resolution. #5492 [alex@msgpad.com]

* Add AssociationCollection#sum since the method_missing invokation has been shadowed by Enumerable#sum.

* Added find_or_initialize_by_X which works like find_or_create_by_X but doesn't save the newly instantiated record. [Sam Stephenson]

* Row locking. Provide a locking clause with the :lock finder option or true for the default "FOR UPDATE". Use the #lock! method to obtain a row lock on a single record (reloads the record with :lock => true). [Shugo Maeda]
    # Obtain an exclusive lock on person 1 so we can safely increment visits.
    Person.transaction do
      # select * from people where id=1 for update
      person = Person.find(1, :lock => true)
      person.visits += 1
      person.save!
    end

* PostgreSQL: introduce allow_concurrency option which determines whether to use blocking or asynchronous #execute. Adapters with blocking #execute will deadlock Ruby threads. The default value is ActiveRecord::Base.allow_concurrency. [Jeremy Kemper]

* Use a per-thread (rather than global) transaction mutex so you may execute concurrent transactions on separate connections. [Jeremy Kemper]

* Change AR::Base#to_param to return a String instead of a Fixnum. Closes #5320. [Nicholas Seckar]

* Use explicit delegation instead of method aliasing for AR::Base.to_param -> AR::Base.id. #5299 (skaes@web.de)

* Refactored ActiveRecord::Base.to_xml to become a delegate for XmlSerializer, which restores sanity to the mega method. This refactoring also reinstates the opinions that type="string" is redundant and ugly and nil-differentiation is not a concern of serialization [DHH]

* Added simple hash conditions to find that'll just convert hash to an AND-based condition string #5143 [hcatlin@gmail.com]. Example:

    Person.find(:all, :conditions => { :last_name => "Catlin", :status => 1 }, :limit => 2) 

...is the same as:

    Person.find(:all, :conditions => [ "last_name = ? and status = ?", "Catlin", 1 ], :limit => 2)
  
  This makes it easier to pass in the options from a form or otherwise outside.
    

* Fixed issues with BLOB limits, charsets, and booleans for Firebird #5194, #5191, #5189 [kennethkunz@gmail.com]

* Fixed usage of :limit and with_scope when the association in scope is a 1:m #5208 [alex@purefiction.net]

* Fixed migration trouble with SQLite when NOT NULL is used in the new definition #5215 [greg@lapcominc.com]

* Fixed problems with eager loading and counting on SQL Server #5212 [kajism@yahoo.com]

* Fixed that count distinct should use the selected column even when using :include #5251 [anna@wota.jp]

* Fixed that :includes merged from with_scope won't cause the same association to be loaded more than once if repetition occurs in the clauses #5253 [alex@purefiction.net]

* Allow models to override to_xml.  #4989 [Blair Zajac <blair@orcaware.com>]

* PostgreSQL: don't ignore port when host is nil since it's often used to label the domain socket.  #5247 [shimbo@is.naist.jp]

* Records and arrays of records are bound as quoted ids. [Jeremy Kemper]
    Foo.find(:all, :conditions => ['bar_id IN (?)', bars])
    Foo.find(:first, :conditions => ['bar_id = ?', bar])

* Fixed that Base.find :all, :conditions => [ "id IN (?)", collection ] would fail if collection was empty [DHH]

* Add a list of regexes assert_queries skips in the ActiveRecord test suite.  [Rick]

* Fix the has_and_belongs_to_many #create doesn't populate the join for new records.  Closes #3692 [josh@hasmanythrough.com]

* Provide Association Extensions access to the instance that the association is being accessed from.  
  Closes #4433 [josh@hasmanythrough.com]

* Update OpenBase adaterp's maintainer's email address. Closes #5176. [Derrick Spell]

* Add a quick note about :select and eagerly included associations. [Rick]

* Add docs for the :as option in has_one associations.  Closes #5144 [cdcarter@gmail.com]

* Fixed that has_many collections shouldn't load the entire association to do build or create [DHH]

* Added :allow_nil option for aggregations #5091 [ian.w.white@gmail.com]

* Fix Oracle boolean support and tests. Closes #5139. [schoenm@earthlink.net]

* create! no longer blows up when no attributes are passed and a :create scope is in effect (e.g. foo.bars.create! failed whereas foo.bars.create!({}) didn't.) [Jeremy Kemper]

* Call Inflector#demodulize on the class name when eagerly including an STI model.  Closes #5077 [info@loobmedia.com]

* Preserve MySQL boolean column defaults when changing a column in a migration. Closes #5015. [pdcawley@bofh.org.uk] 

* PostgreSQL: migrations support :limit with :integer columns by mapping limit < 4 to smallint, > 4 to bigint, and anything else to integer. #2900 [keegan@thebasement.org]

* Dates and times interpret empty strings as nil rather than 2000-01-01. #4830 [kajism@yahoo.com]

* Allow :uniq => true with has_many :through associations. [Jeremy Kemper]

* Ensure that StringIO is always available for the Schema dumper. [Marcel Molina Jr.]

* Allow AR::Base#to_xml to include methods too. Closes #4921. [johan@textdrive.com] 

* Replace superfluous name_to_class_name variant with camelize. [Marcel Molina Jr.]

* Replace alias method chaining with Module#alias_method_chain. [Marcel Molina Jr.]

* Replace Ruby's deprecated append_features in favor of included. [Marcel Molina Jr.]

* Remove duplicate fixture entry in comments.yml. Closes #4923. [Blair Zajac <blair@orcaware.com>]

* Update FrontBase adapter to check binding version. Closes #4920. [mlaster@metavillage.com] 

* New Frontbase connections don't start in auto-commit mode. Closes #4922. [mlaster@metavillage.com]

* When grouping, use the appropriate option key. [Marcel Molina Jr.]

* Only modify the sequence name in the FrontBase adapter if the FrontBase adapter is actually being used. [Marcel Molina Jr.]

* Add support for FrontBase (http://www.frontbase.com/) with a new adapter thanks to the hard work of one Mike Laster. Closes #4093. [mlaster@metavillage.com]

* Add warning about the proper way to validate the presence of a foreign key. Closes #4147. [Francois Beausoleil <francois.beausoleil@gmail.com>]

* Fix syntax error in documentation. Closes #4679. [mislav@nippur.irb.hr] 

* Add Oracle support for CLOB inserts. Closes #4748. [schoenm@earthlink.net sandra.metz@duke.edu] 

* Various fixes for sqlserver_adapter (odbc statement finishing, ado schema dumper, drop index). Closes #4831. [kajism@yahoo.com]

* Add support for :order option to with_scope. Closes #3887. [eric.daspet@survol.net]

* Prettify output of schema_dumper by making things line up. Closes #4241 [Caio  Chassot <caio@v2studio.com>]

* Make build_postgresql_databases task make databases owned by the postgres user. Closes #4790. [mlaster@metavillage.com]

* Sybase Adapter type conversion cleanup. Closes #4736. [dev@metacasa.net]

* Fix bug where calculations with long alias names return null. [Rick]

* Raise error when trying to add to a has_many :through association.  Use the Join Model instead. [Rick]

    @post.tags << @tag                  # BAD
    @post.taggings.create(:tag => @tag) # GOOD

* Allow all calculations to take the :include option, not just COUNT (closes #4840) [Rick]

* Update inconsistent migrations documentation. #4683 [machomagna@gmail.com]

* Add ActiveRecord::Errors#to_xml [Jamis Buck]

* Properly quote index names in migrations (closes #4764) [John Long]

* Fix the HasManyAssociation#count method so it uses the new ActiveRecord::Base#count syntax, while maintaining backwards compatibility.  [Rick]

* Ensure that Associations#include_eager_conditions? checks both scoped and explicit conditions [Rick]

* Associations#select_limited_ids_list adds the ORDER BY columns to the SELECT DISTINCT List for postgresql. [Rick]

* DRY up association collection reader method generation. [Marcel Molina Jr.]

* DRY up and tweak style of the validation error object. [Marcel Molina Jr.]

* Add :case_sensitive option to validates_uniqueness_of (closes #3090) [Rick]

    class Account < ActiveRecord::Base
      validates_uniqueness_of :email, :case_sensitive => false
    end

* Allow multiple association extensions with :extend option (closes #4666) [Josh Susser]

    class Account < ActiveRecord::Base
      has_many :people, :extend => [FindOrCreateByNameExtension, FindRecentExtension]
    end

    *1.15.3* (March 12th, 2007)

    * Allow a polymorphic :source for has_many :through associations. Closes #7143 [protocool] 

    * Consistently quote primary key column names.  #7763 [toolmantim]

    * Fixtures: fix YAML ordered map support.  #2665 [Manuel Holtgrewe, nfbuckley]

    * Fix has_many :through << with custom foreign keys.  #6466, #7153 [naffis, Rich Collins]


*1.15.2* (February 5th, 2007)

* Pass a range in :conditions to use the SQL BETWEEN operator.  #6974 [dcmanges]
    Student.find(:all, :conditions => { :grade => 9..12 })

* Don't create instance writer methods for class attributes. [Rick]

* When dealing with SQLite3, use the table_info pragma helper, so that the bindings can do some translation for when sqlite3 breaks incompatibly between point releases. [Jamis Buck]

* SQLServer: don't choke on strings containing 'null'.  #7083 [Jakob S]

* Consistently use LOWER() for uniqueness validations (rather than mixing with UPPER()) so the database can always use a functional index on the lowercased column.  #6495 [Si]

* MySQL: SET SQL_AUTO_IS_NULL=0 so 'where id is null' doesn't select the last inserted id.  #6778 [Jonathan Viney, timc]

* Fixtures use the table name and connection from set_fixture_class.  #7330 [Anthony Eden]

* SQLServer: quote table name in indexes query.  #2928 [keithm@infused.org]


*1.15.1* (January 17th, 2007)

* Fix nodoc breaking of adapters


*1.15.0* (January 16th, 2007)

* [DOC] clear up some ambiguity with the way has_and_belongs_to_many creates the default join table name.  #7072 [jeremymcanally]

* change_column accepts :default => nil. Skip column options for primary keys.  #6956, #7048 [dcmanges, Jeremy Kemper]

* MySQL, PostgreSQL: change_column_default quotes the default value and doesn't lose column type information.  #3987, #6664 [Jonathan Viney, manfred, altano@bigfoot.com]

* Oracle: create_table takes a :sequence_name option to override the 'tablename_seq' default.  #7000 [Michael Schoen]

* MySQL: retain SSL settings on reconnect.  #6976 [randyv2]

* SQLServer: handle [quoted] table names.  #6635 [rrich]

* acts_as_nested_set works with single-table inheritance.  #6030 [Josh Susser]

* PostgreSQL, Oracle: correctly perform eager finds with :limit and :order.  #4668, #7021 [eventualbuddha, Michael Schoen]

* Fix the Oracle adapter for serialized attributes stored in CLOBs.  Closes #6825 [mschoen, tdfowler]

* [DOCS] Apply more documentation for ActiveRecord Reflection.  Closes #4055 [Robby Russell]

* [DOCS] Document :allow_nil option of #validate_uniqueness_of. Closes #3143 [Caio Chassot]

* Bring the sybase adapter up to scratch for 1.2 release. [jsheets]

* Oracle: fix connection reset failure.  #6846 [leonlleslie]

* Subclass instantiation doesn't try to explicitly require the corresponding subclass.  #6840 [leei, Jeremy Kemper]

* fix faulty inheritance tests and that eager loading grabs the wrong inheritance column when the class of your association is an STI subclass. Closes #6859 [protocool]

* find supports :lock with :include. Check whether your database allows SELECT ... FOR UPDATE with outer joins before using.  #6764 [vitaly, Jeremy Kemper]

* Support nil and Array in :conditions => { attr => value } hashes.  #6548 [Assaf, Jeremy Kemper]
    find(:all, :conditions => { :topic_id => [1, 2, 3], :last_read => nil }

* Quote ActiveSupport::Multibyte::Chars.  #6653 [Julian Tarkhanov]

* MySQL: detect when a NOT NULL column without a default value is misreported as default ''.  Can't detect for string, text, and binary columns since '' is a legitimate default.  #6156 [simon@redhillconsulting.com.au, obrie, Jonathan Viney, Jeremy Kemper]

* validates_numericality_of uses \A \Z to ensure the entire string matches rather than ^ $ which may match one valid line of a multiline string.  #5716 [Andreas Schwarz]

* Oracle: automatically detect the primary key.  #6594 [vesaria, Michael Schoen]

* Oracle: to increase performance, prefetch 100 rows and enable similar cursor sharing. Both are configurable in database.yml.  #6607 [philbogle@gmail.com, ray.fortna@jobster.com, Michael Schoen]

* Firebird: decimal/numeric support.  #6408 [macrnic]

* Find with :include respects scoped :order.  #5850

* Dynamically generate reader methods for serialized attributes.  #6362 [Stefan Kaes]

* Deprecation: object transactions warning.  [Jeremy Kemper]

* has_one :dependent => :nullify ignores nil associates.  #6528 [janovetz, Jeremy Kemper]

* Oracle: resolve test failures, use prefetched primary key for inserts, check for null defaults, fix limited id selection for eager loading. Factor out some common methods from all adapters.  #6515 [Michael Schoen]

* Make add_column use the options hash with the Sqlite Adapter. Closes #6464 [obrie]

* Document other options available to migration's add_column. #6419 [grg]

* MySQL: all_hashes compatibility with old MysqlRes class.  #6429, #6601 [Jeremy Kemper]

* Fix has_many :through to add the appropriate conditions when going through an association using STI. Closes #5783. [Jonathan Viney]

* fix select_limited_ids_list issues in postgresql, retain current behavior in other adapters [Rick]

* Restore eager condition interpolation, document it's differences [Rick]

* Don't rollback in teardown unless a transaction was started. Don't start a transaction in create_fixtures if a transaction is started.  #6282 [Jacob Fugal, Jeremy Kemper]

* Add #delete support to has_many :through associations.  Closes #6049 [Martin Landers]

* Reverted old select_limited_ids_list postgresql fix that caused issues in mysql.  Closes #5851 [Rick]

* Removes the ability for eager loaded conditions to be interpolated, since there is no model instance to use as a context for interpolation. #5553 [turnip@turnipspatch.com]

* Added timeout option to SQLite3 configurations to deal more gracefully with SQLite3::BusyException, now the connection can instead retry for x seconds to see if the db clears up before throwing that exception #6126 [wreese@gmail.com]

* Added update_attributes! which uses save! to raise an exception if a validation error prevents saving #6192 [jonathan]

* Deprecated add_on_boundary_breaking (use validates_length_of instead) #6292 [BobSilva]

* The has_many create method works with polymorphic associations.  #6361 [Dan Peterson]

* MySQL: introduce Mysql::Result#all_hashes to support further optimization.  #5581 [Stefan Kaes]

* save! shouldn't validate twice.  #6324 [maiha, Bob Silva]

* Association collections have an _ids reader method to match the existing writer for collection_select convenience (e.g. employee.task_ids). The writer method skips blank ids so you can safely do @employee.task_ids = params[:tasks] without checking every time for an empty list or blank values.  #1887, #5780 [Michael Schuerig]

* Add an attribute reader method for ActiveRecord::Base.observers [Rick Olson]

* Deprecation: count class method should be called with an options hash rather than two args for conditions and joins.  #6287 [Bob Silva]

* has_one associations with a nil target may be safely marshaled.  #6279 [norbauer, Jeremy Kemper]

* Duplicate the hash provided to AR::Base#to_xml to prevent unexpected side effects [Koz]

* Add a :namespace option to  AR::Base#to_xml [Koz]

* Deprecation tests. Remove warnings for dynamic finders and for the foo_count method if it's also an attribute. [Jeremy Kemper]

* Mock Time.now for more accurate Touch mixin tests.  #6213 [Dan Peterson]

* Improve yaml fixtures error reporting.  #6205 [Bruce Williams]

* Rename AR::Base#quote so people can use that name in their models. #3628 [Koz]

* Add deprecation warning for inferred foreign key. #6029 [Josh Susser]

* Fixed the Ruby/MySQL adapter we ship with Active Record to work with the new authentication handshake that was introduced in MySQL 4.1, along with the other protocol changes made at that time #5723 [jimw@mysql.com]

* Deprecation: use :dependent => :delete_all rather than :exclusively_dependent => true.  #6024 [Josh Susser]

* Optimistic locking: gracefully handle nil versions, treat as zero.  #5908 [Tom Ward]

* to_xml: the :methods option works on arrays of records.  #5845 [Josh Starcher]

* has_many :through conditions are sanitized by the associating class.  #5971 [martin.emde@gmail.com]

* Fix spurious newlines and spaces in AR::Base#to_xml output [Jamis Buck]

* has_one supports the :dependent => :delete option which skips the typical callback chain and deletes the associated object directly from the database.  #5927 [Chris Mear, Jonathan Viney]

* Nested subclasses are not prefixed with the parent class' table_name since they should always use the base class' table_name.  #5911 [Jonathan Viney]

* SQLServer: work around bug where some unambiguous date formats are not correctly identified if the session language is set to german.  #5894 [Tom Ward, kruth@bfpi]

* Clashing type columns due to a sloppy join shouldn't wreck single-table inheritance.  #5838 [Kevin Clark]

* Fixtures: correct escaping of \n and \r.  #5859 [evgeny.zislis@gmail.com]

* Migrations: gracefully handle missing migration files.  #5857 [eli.gordon@gmail.com]

* MySQL: update test schema for MySQL 5 strict mode.  #5861 [Tom Ward]

* to_xml: correct naming of included associations.  #5831 [josh.starcher@gmail.com]

* Pushing a record onto a has_many :through sets the association's foreign key to the associate's primary key and adds it to the correct association.  #5815, #5829 [josh@hasmanythrough.com]

* Add records to has_many :through using <<, push, and concat by creating the association record. Raise if base or associate are new records since both ids are required to create the association. #build raises since you can't associate an unsaved record. #create! takes an attributes hash and creates the associated record and its association in a transaction. [Jeremy Kemper]

    # Create a tagging to associate the post and tag.
    post.tags << Tag.find_by_name('old')
    post.tags.create! :name => 'general'

    # Would have been:
    post.taggings.create!(:tag => Tag.find_by_name('finally')
    transaction do
      post.taggings.create!(:tag => Tag.create!(:name => 'general'))
    end

* Cache nil results for :included has_one associations also.  #5787 [Michael Schoen]

* Fixed a bug which would cause .save to fail after trying to access a empty has_one association on a unsaved record. [Tobias Luetke]

* Nested classes are given table names prefixed by the singular form of the parent's table name. [Jeremy Kemper]
    Example: Invoice::Lineitem is given table name invoice_lineitems

* Migrations: uniquely name multicolumn indexes so you don't have to. [Jeremy Kemper]
    # people_active_last_name_index, people_active_deactivated_at_index
    add_index    :people, [:active, :last_name]
    add_index    :people, [:active, :deactivated_at]
    remove_index :people, [:active, :last_name]
    remove_index :people, [:active, :deactivated_at]

  WARNING: backward-incompatibility. Multicolumn indexes created before this
  revision were named using the first column name only. Now they're uniquely
  named using all indexed columns.

  To remove an old multicolumn index, remove_index :table_name, :first_column

* Fix for deep includes on the same association. [richcollins@gmail.com]

* Tweak fixtures so they don't try to use a non-ActiveRecord class.  [Kevin Clark]

* Remove ActiveRecord::Base.reset since Dispatcher doesn't use it anymore.  [Rick Olson]

* PostgreSQL: autodetected sequences work correctly with multiple schemas. Rely on the schema search_path instead of explicitly qualifying the sequence name with its schema.  #5280 [guy.naor@famundo.com]

* Replace Reloadable with Reloadable::Deprecated. [Nicholas Seckar]

* Cache nil results for has_one associations so multiple calls don't call the database.  Closes #5757. [Michael A. Schoen]

* Don't save has_one associations unnecessarily.  #5735 [Jonathan Viney]

* Refactor ActiveRecord::Base.reset_subclasses to #reset, and add global observer resetting.  [Rick Olson]

* Formally deprecate the deprecated finders. [Koz]

* Formally deprecate rich associations.  [Koz]

* Fixed that default timezones for new / initialize should uphold utc setting #5709 [daniluk@yahoo.com]

* Fix announcement of very long migration names.  #5722 [blake@near-time.com]

* The exists? class method should treat a string argument as an id rather than as conditions.  #5698 [jeremy@planetargon.com]

* Fixed to_xml with :include misbehaviors when invoked on array of model instances #5690 [alexkwolfe@gmail.com]

* Added support for conditions on Base.exists? #5689 [Josh Peek]. Examples:

    assert (Topic.exists?(:author_name => "David")) 
 	  assert (Topic.exists?(:author_name => "Mary", :approved => true)) 
 	  assert (Topic.exists?(["parent_id = ?", 1]))

* Schema dumper quotes date :default values. [Dave Thomas]

* Calculate sum with SQL, not Enumerable on HasManyThrough Associations. [Dan Peterson]

* Factor the attribute#{suffix} methods out of method_missing for easier extension. [Jeremy Kemper]

* Patch sql injection vulnerability when using integer or float columns. [Jamis Buck]

* Allow #count through a has_many association to accept :include.  [Dan Peterson]

* create_table rdoc: suggest :id => false for habtm join tables. [Zed Shaw]

* PostgreSQL: return array fields as strings. #4664 [Robby Russell]

* SQLServer: added tests to ensure all database statements are closed, refactored identity_insert management code to use blocks, removed update/delete rowcount code out of execute and into update/delete, changed insert to go through execute method, removed unused quoting methods, disabled pessimistic locking tests as feature is currently unsupported, fixed RakeFile to load sqlserver specific tests whether running in ado or odbc mode, fixed support for recently added decimal types, added support for limits on integer types. #5670 [Tom Ward]

* SQLServer: fix db:schema:dump case-sensitivity. #4684 [Will Rogers]

* Oracle: BigDecimal support. #5667 [schoenm@earthlink.net]

* Numeric and decimal columns map to BigDecimal instead of Float. Those with scale 0 map to Integer. #5454 [robbat2@gentoo.org, work@ashleymoran.me.uk]

* Firebird migrations support. #5337 [Ken Kunz <kennethkunz@gmail.com>]

* PostgreSQL: create/drop as postgres user. #4790 [mail@matthewpainter.co.uk, mlaster@metavillage.com]

* PostgreSQL: correctly quote the ' in pk_and_sequence_for. #5462 [tietew@tietew.net]

* PostgreSQL: correctly quote microseconds in timestamps. #5641 [rick@rickbradley.com]

* Clearer has_one/belongs_to model names (account has_one :user). #5632 [matt@mattmargolis.net]

* Oracle: use nonblocking queries if allow_concurrency is set, fix pessimistic locking, don't guess date vs. time by default (set OracleAdapter.emulate_dates = true for the old behavior), adapter cleanup. #5635 [schoenm@earthlink.net]

* Fixed a few Oracle issues: Allows Oracle's odd date handling to still work consistently within #to_xml, Passes test that hardcode insert statement by dropping the :id column, Updated RUNNING_UNIT_TESTS with Oracle instructions, Corrects method signature for #exec #5294 [schoenm@earthlink.net]

* Added :group to available options for finds done on associations #5516 [mike@michaeldewey.org]

* Observers also watch subclasses created after they are declared. #5535 [daniels@pronto.com.au]

* Removed deprecated timestamps_gmt class methods. [Jeremy Kemper]

* rake build_mysql_database grants permissions to rails@localhost. #5501 [brianegge@yahoo.com]

* PostgreSQL: support microsecond time resolution. #5492 [alex@msgpad.com]

* Add AssociationCollection#sum since the method_missing invokation has been shadowed by Enumerable#sum.

* Added find_or_initialize_by_X which works like find_or_create_by_X but doesn't save the newly instantiated record. [Sam Stephenson]

* Row locking. Provide a locking clause with the :lock finder option or true for the default "FOR UPDATE". Use the #lock! method to obtain a row lock on a single record (reloads the record with :lock => true). [Shugo Maeda]
    # Obtain an exclusive lock on person 1 so we can safely increment visits.
    Person.transaction do
      # select * from people where id=1 for update
      person = Person.find(1, :lock => true)
      person.visits += 1
      person.save!
    end

* PostgreSQL: introduce allow_concurrency option which determines whether to use blocking or asynchronous #execute. Adapters with blocking #execute will deadlock Ruby threads. The default value is ActiveRecord::Base.allow_concurrency. [Jeremy Kemper]

* Use a per-thread (rather than global) transaction mutex so you may execute concurrent transactions on separate connections. [Jeremy Kemper]

* Change AR::Base#to_param to return a String instead of a Fixnum. Closes #5320. [Nicholas Seckar]

* Use explicit delegation instead of method aliasing for AR::Base.to_param -> AR::Base.id. #5299 (skaes@web.de)

* Refactored ActiveRecord::Base.to_xml to become a delegate for XmlSerializer, which restores sanity to the mega method. This refactoring also reinstates the opinions that type="string" is redundant and ugly and nil-differentiation is not a concern of serialization [DHH]

* Added simple hash conditions to find that'll just convert hash to an AND-based condition string #5143 [hcatlin@gmail.com]. Example:

    Person.find(:all, :conditions => { :last_name => "Catlin", :status => 1 }, :limit => 2) 

...is the same as:

    Person.find(:all, :conditions => [ "last_name = ? and status = ?", "Catlin", 1 ], :limit => 2)

  This makes it easier to pass in the options from a form or otherwise outside.


* Fixed issues with BLOB limits, charsets, and booleans for Firebird #5194, #5191, #5189 [kennethkunz@gmail.com]

* Fixed usage of :limit and with_scope when the association in scope is a 1:m #5208 [alex@purefiction.net]

* Fixed migration trouble with SQLite when NOT NULL is used in the new definition #5215 [greg@lapcominc.com]

* Fixed problems with eager loading and counting on SQL Server #5212 [kajism@yahoo.com]

* Fixed that count distinct should use the selected column even when using :include #5251 [anna@wota.jp]

* Fixed that :includes merged from with_scope won't cause the same association to be loaded more than once if repetition occurs in the clauses #5253 [alex@purefiction.net]

* Allow models to override to_xml.  #4989 [Blair Zajac <blair@orcaware.com>]

* PostgreSQL: don't ignore port when host is nil since it's often used to label the domain socket.  #5247 [shimbo@is.naist.jp]

* Records and arrays of records are bound as quoted ids. [Jeremy Kemper]
    Foo.find(:all, :conditions => ['bar_id IN (?)', bars])
    Foo.find(:first, :conditions => ['bar_id = ?', bar])

* Fixed that Base.find :all, :conditions => [ "id IN (?)", collection ] would fail if collection was empty [DHH]

* Add a list of regexes assert_queries skips in the ActiveRecord test suite.  [Rick]

* Fix the has_and_belongs_to_many #create doesn't populate the join for new records.  Closes #3692 [josh@hasmanythrough.com]

* Provide Association Extensions access to the instance that the association is being accessed from.  
  Closes #4433 [josh@hasmanythrough.com]

* Update OpenBase adaterp's maintainer's email address. Closes #5176. [Derrick Spell]

* Add a quick note about :select and eagerly included associations. [Rick]

* Add docs for the :as option in has_one associations.  Closes #5144 [cdcarter@gmail.com]

* Fixed that has_many collections shouldn't load the entire association to do build or create [DHH]

* Added :allow_nil option for aggregations #5091 [ian.w.white@gmail.com]

* Fix Oracle boolean support and tests. Closes #5139. [schoenm@earthlink.net]

* create! no longer blows up when no attributes are passed and a :create scope is in effect (e.g. foo.bars.create! failed whereas foo.bars.create!({}) didn't.) [Jeremy Kemper]

* Call Inflector#demodulize on the class name when eagerly including an STI model.  Closes #5077 [info@loobmedia.com]

* Preserve MySQL boolean column defaults when changing a column in a migration. Closes #5015. [pdcawley@bofh.org.uk] 

* PostgreSQL: migrations support :limit with :integer columns by mapping limit < 4 to smallint, > 4 to bigint, and anything else to integer. #2900 [keegan@thebasement.org]

* Dates and times interpret empty strings as nil rather than 2000-01-01. #4830 [kajism@yahoo.com]

* Allow :uniq => true with has_many :through associations. [Jeremy Kemper]

* Ensure that StringIO is always available for the Schema dumper. [Marcel Molina Jr.]

* Allow AR::Base#to_xml to include methods too. Closes #4921. [johan@textdrive.com] 

* Remove duplicate fixture entry in comments.yml. Closes #4923. [Blair Zajac <blair@orcaware.com>]

* When grouping, use the appropriate option key. [Marcel Molina Jr.]

* Add support for FrontBase (http://www.frontbase.com/) with a new adapter thanks to the hard work of one Mike Laster. Closes #4093. [mlaster@metavillage.com]

* Add warning about the proper way to validate the presence of a foreign key. Closes #4147. [Francois Beausoleil <francois.beausoleil@gmail.com>]

* Fix syntax error in documentation. Closes #4679. [mislav@nippur.irb.hr] 

* Add Oracle support for CLOB inserts. Closes #4748. [schoenm@earthlink.net sandra.metz@duke.edu] 

* Various fixes for sqlserver_adapter (odbc statement finishing, ado schema dumper, drop index). Closes #4831. [kajism@yahoo.com]

* Add support for :order option to with_scope. Closes #3887. [eric.daspet@survol.net]

* Prettify output of schema_dumper by making things line up. Closes #4241 [Caio  Chassot <caio@v2studio.com>]

* Make build_postgresql_databases task make databases owned by the postgres user. Closes #4790. [mlaster@metavillage.com]

* Sybase Adapter type conversion cleanup. Closes #4736. [dev@metacasa.net]

* Fix bug where calculations with long alias names return null. [Rick]

* Raise error when trying to add to a has_many :through association.  Use the Join Model instead. [Rick]

    @post.tags << @tag                  # BAD
    @post.taggings.create(:tag => @tag) # GOOD

* Allow all calculations to take the :include option, not just COUNT (closes #4840) [Rick]

* Add ActiveRecord::Errors#to_xml [Jamis Buck]

* Properly quote index names in migrations (closes #4764) [John Long]

* Fix the HasManyAssociation#count method so it uses the new ActiveRecord::Base#count syntax, while maintaining backwards compatibility.  [Rick]

* Ensure that Associations#include_eager_conditions? checks both scoped and explicit conditions [Rick]

* Associations#select_limited_ids_list adds the ORDER BY columns to the SELECT DISTINCT List for postgresql. [Rick]

* Add :case_sensitive option to validates_uniqueness_of (closes #3090) [Rick]

    class Account < ActiveRecord::Base
      validates_uniqueness_of :email, :case_sensitive => false
    end

* Allow multiple association extensions with :extend option (closes #4666) [Josh Susser]

    class Account < ActiveRecord::Base
      has_many :people, :extend => [FindOrCreateByNameExtension, FindRecentExtension]
    end


*1.14.4* (August 8th, 2006)

* Add warning about the proper way to validate the presence of a foreign key.  #4147 [Francois Beausoleil <francois.beausoleil@gmail.com>]

* Fix syntax error in documentation. #4679 [mislav@nippur.irb.hr] 

* Update inconsistent migrations documentation. #4683 [machomagna@gmail.com]


*1.14.3* (June 27th, 2006)

* Fix announcement of very long migration names.  #5722 [blake@near-time.com]

* Update callbacks documentation. #3970 [Robby Russell <robby@planetargon.com>]

* Properly quote index names in migrations (closes #4764) [John Long]

* Ensure that Associations#include_eager_conditions? checks both scoped and explicit conditions [Rick]

* Associations#select_limited_ids_list adds the ORDER BY columns to the SELECT DISTINCT List for postgresql. [Rick]


*1.14.2* (April 9th, 2006)

* Fixed calculations for the Oracle Adapter (closes #4626) [Michael Schoen]


*1.14.1* (April 6th, 2006)

* Fix type_name_with_module to handle type names that begin with '::'. Closes #4614. [Nicholas Seckar]

* Fixed that that multiparameter assignment doesn't work with aggregations (closes #4620) [Lars Pind]

* Enable Limit/Offset in Calculations (closes #4558) [lmarlow@yahoo.com]

* Fixed that loading including associations returns all results if Load IDs For Limited Eager Loading returns none (closes #4528) [Rick]

* Fixed HasManyAssociation#find bugs when :finder_sql is set #4600 [lagroue@free.fr]

* Allow AR::Base#respond_to? to behave when @attributes is nil [zenspider]

* Support eager includes when going through a polymorphic has_many association. [Rick]

* Added support for eagerly including polymorphic has_one associations. (closes #4525) [Rick]

    class Post < ActiveRecord::Base
      has_one :tagging, :as => :taggable
    end

    Post.find :all, :include => :tagging

* Added descriptive error messages for invalid has_many :through associations: going through :has_one or :has_and_belongs_to_many [Rick]

* Added support for going through a polymorphic has_many association: (closes #4401) [Rick]

    class PhotoCollection < ActiveRecord::Base
      has_many :photos, :as => :photographic
      belongs_to :firm
    end

    class Firm < ActiveRecord::Base
      has_many :photo_collections
      has_many :photos, :through => :photo_collections
    end

* Multiple fixes and optimizations in PostgreSQL adapter, allowing ruby-postgres gem to work properly. [ruben.nine@gmail.com]

* Fixed that AssociationCollection#delete_all should work even if the records of the association are not loaded yet. [Florian Weber]

* Changed those private ActiveRecord methods to take optional third argument :auto instead of nil for performance optimizations.  (closes #4456) [Stefan]

* Private ActiveRecord methods add_limit!, add_joins!, and add_conditions! take an OPTIONAL third argument 'scope' (closes #4456) [Rick]

* DEPRECATED: Using additional attributes on has_and_belongs_to_many associations. Instead upgrade your association to be a real join model [DHH]

* Fixed that records returned from has_and_belongs_to_many associations with additional attributes should be marked as read only (fixes #4512) [DHH]

* Do not implicitly mark recordss of has_many :through as readonly but do mark habtm records as readonly (eventually only on join tables without rich attributes). [Marcel Mollina Jr.]

* Fixed broken OCIAdapter #4457 [schoenm@earthlink.net]


*1.14.0* (March 27th, 2006)

* Replace 'rescue Object' with a finer grained rescue. Closes #4431. [Nicholas Seckar]

* Fixed eager loading so that an aliased table cannot clash with a has_and_belongs_to_many join table [Rick]

* Add support for :include to with_scope [andrew@redlinesoftware.com]

* Support the use of public synonyms with the Oracle adapter; required ruby-oci8 v0.1.14 #4390 [schoenm@earthlink.net]

* Change periods (.) in table aliases to _'s.  Closes #4251 [jeff@ministrycentered.com]

* Changed has_and_belongs_to_many join to INNER JOIN for Mysql 3.23.x.  Closes #4348 [Rick]

* Fixed issue that kept :select options from being scoped [Rick]

* Fixed db_schema_import when binary types are present #3101 [DHH]

* Fixed that MySQL enums should always be returned as strings #3501 [DHH]

* Change has_many :through to use the :source option to specify the source association.  :class_name is now ignored. [Rick Olson]

    class Connection < ActiveRecord::Base
      belongs_to :user
      belongs_to :channel
    end

    class Channel < ActiveRecord::Base
      has_many :connections
      has_many :contacts, :through => :connections, :class_name => 'User' # OLD
      has_many :contacts, :through => :connections, :source => :user      # NEW
    end

* Fixed DB2 adapter so nullable columns will be determines correctly now and quotes from column default values will be removed #4350 [contact@maik-schmidt.de]

* Allow overriding of find parameters in scoped has_many :through calls [Rick Olson]

  In this example, :include => false disables the default eager association from loading.  :select changes the standard
  select clause.  :joins specifies a join that is added to the end of the has_many :through query.

    class Post < ActiveRecord::Base
      has_many :tags, :through => :taggings, :include => :tagging do
        def add_joins_and_select
          find :all, :select => 'tags.*, authors.id as author_id', :include => false,
            :joins => 'left outer join posts on taggings.taggable_id = posts.id left outer join authors on posts.author_id = authors.id'
        end
      end
    end

* Fixed that schema changes while the database was open would break any connections to a SQLite database (now we reconnect if that error is throw) [DHH]

* Don't classify the has_one class when eager loading, it is already singular. Add tests. (closes #4117) [jonathan@bluewire.net.nz]

* Quit ignoring default :include options in has_many :through calls [Mark James]

* Allow has_many :through associations to find the source association by setting a custom class (closes #4307) [jonathan@bluewire.net.nz]

* Eager Loading support added for has_many :through => :has_many associations (see below).  [Rick Olson]

* Allow has_many :through to work on has_many associations (closes #3864) [sco@scottraymond.net]  Example:

    class Firm < ActiveRecord::Base
      has_many :clients
      has_many :invoices, :through => :clients
    end

    class Client < ActiveRecord::Base
      belongs_to :firm
      has_many   :invoices
    end

    class Invoice < ActiveRecord::Base
      belongs_to :client
    end

* Raise error when trying to select many polymorphic objects with has_many :through or :include (closes #4226) [josh@hasmanythrough.com]

* Fixed has_many :through to include :conditions set on the :through association. closes #4020 [jonathan@bluewire.net.nz]

* Fix that has_many :through honors the foreign key set by the belongs_to association in the join model (closes #4259) [andylien@gmail.com / Rick]

* SQL Server adapter gets some love #4298 [rtomayko@gmail.com]

* Added OpenBase database adapter that builds on top of the http://www.spice-of-life.net/ruby-openbase/ driver. All functionality except LIMIT/OFFSET is supported #3528 [derrickspell@cdmplus.com]

* Rework table aliasing to account for truncated table aliases.  Add smarter table aliasing when doing eager loading of STI associations. This allows you to use the association name in the order/where clause. [Jonathan Viney / Rick Olson] #4108 Example (SpecialComment is using STI):

    Author.find(:all, :include => { :posts => :special_comments }, :order => 'special_comments.body')

* Add AbstractAdapter#table_alias_for to create table aliases according to the rules of the current adapter. [Rick]

* Provide access to the underlying database connection through Adapter#raw_connection. Enables the use of db-specific methods without complicating the adapters. #2090 [Koz]

* Remove broken attempts at handling columns with a default of 'now()' in the postgresql adapter. #2257 [Koz]

* Added connection#current_database that'll return of the current database (only works in MySQL, SQL Server, and Oracle so far -- please help implement for the rest of the adapters) #3663 [Tom ward]

* Fixed that Migration#execute would have the table name prefix appended to its query #4110 [mark.imbriaco@pobox.com]

* Make all tinyint(1) variants act like boolean in mysql (tinyint(1) unsigned, etc.) [Jamis Buck]

* Use association's :conditions when eager loading. [jeremyevans0@gmail.com] #4144

* Alias the has_and_belongs_to_many join table on eager includes. #4106 [jeremyevans0@gmail.com]

  This statement would normally error because the projects_developers table is joined twice, and therefore joined_on would be ambiguous.

    Developer.find(:all, :include => {:projects => :developers}, :conditions => 'join_project_developers.joined_on IS NOT NULL')

* Oracle adapter gets some love #4230 [schoenm@earthlink.net]

    * Changes :text to CLOB rather than BLOB [Moses Hohman]
    * Fixes an issue with nil numeric length/scales (several)
    * Implements support for XMLTYPE columns [wilig / Kubo Takehiro]
    * Tweaks a unit test to get it all green again
    * Adds support for #current_database

* Added Base.abstract_class? that marks which classes are not part of the Active Record hierarchy #3704 [Rick Olson]

    class CachedModel < ActiveRecord::Base
      self.abstract_class = true
    end

    class Post < CachedModel
    end

    CachedModel.abstract_class?
    => true

    Post.abstract_class?
    => false

    Post.base_class
    => Post

    Post.table_name
    => 'posts'

* Allow :dependent options to be used with polymorphic joins. #3820 [Rick Olson]

    class Foo < ActiveRecord::Base
      has_many :attachments, :as => :attachable, :dependent => :delete_all
    end

* Nicer error message on has_many :through when :through reflection can not be found. #4042 [court3nay@gmail.com]

* Upgrade to Transaction::Simple 1.3 [Jamis Buck]

* Catch FixtureClassNotFound when using instantiated fixtures on a fixture that has no ActiveRecord model [Rick Olson]

* Allow ordering of calculated results and/or grouped fields in calculations [solo@gatelys.com]

* Make ActiveRecord::Base#save! return true instead of nil on success.  #4173 [johan@johansorensen.com]

* Dynamically set allow_concurrency.  #4044 [Stefan Kaes]

* Added Base#to_xml that'll turn the current record into a XML representation [DHH]. Example:

    topic.to_xml

  ...returns:

    <?xml version="1.0" encoding="UTF-8"?>
    <topic>
      <title>The First Topic</title>
      <author-name>David</author-name>
      <id type="integer">1</id>
      <approved type="boolean">false</approved>
      <replies-count type="integer">0</replies-count>
      <bonus-time type="datetime">2000-01-01 08:28:00</bonus-time>
      <written-on type="datetime">2003-07-16 09:28:00</written-on>
      <content>Have a nice day</content>
      <author-email-address>david@loudthinking.com</author-email-address>
      <parent-id></parent-id>
      <last-read type="date">2004-04-15</last-read>
    </topic>

  ...and you can configure with:

    topic.to_xml(:skip_instruct => true, :except => [ :id, bonus_time, :written_on, replies_count ])

  ...that'll return:

    <topic>
      <title>The First Topic</title>
      <author-name>David</author-name>
      <approved type="boolean">false</approved>
      <content>Have a nice day</content>
      <author-email-address>david@loudthinking.com</author-email-address>
      <parent-id></parent-id>
      <last-read type="date">2004-04-15</last-read>
    </topic>

  You can even do load first-level associations as part of the document:

    firm.to_xml :include => [ :account, :clients ]

  ...that'll return something like:

    <?xml version="1.0" encoding="UTF-8"?>
    <firm>
      <id type="integer">1</id>
      <rating type="integer">1</rating>
      <name>37signals</name>
      <clients>
        <client>
          <rating type="integer">1</rating>
          <name>Summit</name>
        </client>
        <client>
          <rating type="integer">1</rating>
          <name>Microsoft</name>
        </client>
      </clients>
      <account>
        <id type="integer">1</id>
        <credit-limit type="integer">50</credit-limit>
      </account>
    </firm>  

* Allow :counter_cache to take a column name for custom counter cache columns [Jamis Buck]

* Documentation fixes for :dependent [robby@planetargon.com]

* Stop the MySQL adapter crashing when views are present. #3782 [Jonathan Viney]

* Don't classify the belongs_to class, it is already singular #4117 [keithm@infused.org]

* Allow set_fixture_class to take Classes instead of strings for a class in a module.  Raise FixtureClassNotFound if a fixture can't load.  [Rick Olson]

* Fix quoting of inheritance column for STI eager loading #4098 [Jonathan Viney <jonathan@bluewire.net.nz>]

* Added smarter table aliasing for eager associations for multiple self joins #3580 [Rick Olson]

    * The first time a table is referenced in a join, no alias is used.
    * After that, the parent class name and the reflection name are used.

        Tree.find(:all, :include => :children) # LEFT OUTER JOIN trees AS tree_children ...

    * Any additional join references get a numerical suffix like '_2', '_3', etc.

* Fixed eager loading problems with single-table inheritance #3580 [Rick Olson]. Post.find(:all, :include => :special_comments) now returns all posts, and any special comments that the posts may have. And made STI work with has_many :through and polymorphic belongs_to.

* Added cascading eager loading that allows for queries like Author.find(:all, :include=> { :posts=> :comments }), which will fetch all authors, their posts, and the comments belonging to those posts in a single query (using LEFT OUTER JOIN) #3913 [anna@wota.jp]. Examples:

    # cascaded in two levels
    >> Author.find(:all, :include=>{:posts=>:comments})
    => authors
         +- posts
              +- comments

    # cascaded in two levels and normal association
    >> Author.find(:all, :include=>[{:posts=>:comments}, :categorizations])
    => authors
         +- posts
              +- comments
         +- categorizations

    # cascaded in two levels with two has_many associations
    >> Author.find(:all, :include=>{:posts=>[:comments, :categorizations]})
    => authors
         +- posts
              +- comments
              +- categorizations

    # cascaded in three levels
    >> Company.find(:all, :include=>{:groups=>{:members=>{:favorites}}})
    => companies
         +- groups
              +- members
                   +- favorites

* Make counter cache work when replacing an association #3245 [eugenol@gmail.com]

* Make migrations verbose [Jamis Buck]

* Make counter_cache work with polymorphic belongs_to [Jamis Buck]

* Fixed that calling HasOneProxy#build_model repeatedly would cause saving to happen #4058 [anna@wota.jp]

* Added Sybase database adapter that relies on the Sybase Open Client bindings (see http://raa.ruby-lang.org/project/sybase-ctlib) #3765 [John Sheets]. It's almost completely Active Record compliant (including migrations), but has the following caveats:

    * Does not support DATE SQL column types; use DATETIME instead.
    * Date columns on HABTM join tables are returned as String, not Time.
    * Insertions are potentially broken for :polymorphic join tables
    * BLOB column access not yet fully supported

* Clear stale, cached connections left behind by defunct threads. [Jeremy Kemper]

* CHANGED DEFAULT: set ActiveRecord::Base.allow_concurrency to false.  Most AR usage is in single-threaded applications. [Jeremy Kemper]

* Renamed the "oci" adapter to "oracle", but kept the old name as an alias #4017 [schoenm@earthlink.net]

* Fixed that Base.save should always return false if the save didn't succeed, including if it has halted by before_save's #1861, #2477 [DHH]

* Speed up class -> connection caching and stale connection verification.  #3979 [Stefan Kaes]

* Add set_fixture_class to allow the use of table name accessors with models which use set_table_name. [Kevin Clark]

* Added that fixtures to placed in subdirectories of the main fixture files are also loaded #3937 [dblack@wobblini.net]

* Define attribute query methods to avoid method_missing calls. #3677 [jonathan@bluewire.net.nz]

* ActiveRecord::Base.remove_connection explicitly closes database connections and doesn't corrupt the connection cache. Introducing the disconnect! instance method for the PostgreSQL, MySQL, and SQL Server adapters; implementations for the others are welcome.  #3591 [Simon Stapleton, Tom Ward]

* Added support for nested scopes #3407 [anna@wota.jp]. Examples:

    Developer.with_scope(:find => { :conditions => "salary > 10000", :limit => 10 }) do
      Developer.find(:all)     # => SELECT * FROM developers WHERE (salary > 10000) LIMIT 10

      # inner rule is used. (all previous parameters are ignored)
      Developer.with_exclusive_scope(:find => { :conditions => "name = 'Jamis'" }) do
        Developer.find(:all)   # => SELECT * FROM developers WHERE (name = 'Jamis')
      end

      # parameters are merged
      Developer.with_scope(:find => { :conditions => "name = 'Jamis'" }) do
        Developer.find(:all)   # => SELECT * FROM developers WHERE (( salary > 10000 ) AND ( name = 'Jamis' )) LIMIT 10
      end
    end

* Fixed db2 connection with empty user_name and auth options #3622 [phurley@gmail.com]

* Fixed validates_length_of to work on UTF-8 strings by using characters instead of bytes #3699 [Masao Mutoh]

* Fixed that reflections would bleed across class boundaries in single-table inheritance setups #3796 [lars@pind.com]

* Added calculations: Base.count, Base.average, Base.sum, Base.minimum, Base.maxmium, and the generic Base.calculate. All can be used with :group and :having. Calculations and statitics need no longer require custom SQL. #3958 [Rick Olson]. Examples:

    Person.average :age
    Person.minimum :age
    Person.maximum :age
    Person.sum :salary, :group => :last_name

* Renamed Errors#count to Errors#size but kept an alias for the old name (and included an alias for length too) #3920 [contact@lukeredpath.co.uk]

* Reflections don't attempt to resolve module nesting of association classes. Simplify type computation. [Jeremy Kemper]

* Improved the Oracle OCI Adapter with better performance for column reflection (from #3210), fixes to migrations (from #3476 and #3742), tweaks to unit tests (from #3610), and improved documentation (from #2446) #3879 [Aggregated by schoenm@earthlink.net]

* Fixed that the schema_info table used by ActiveRecord::Schema.define should respect table pre- and suffixes #3834 [rubyonrails@atyp.de]

* Added :select option to Base.count that'll allow you to select something else than * to be counted on. Especially important for count queries using DISTINCT #3839 [skaes]

* Correct syntax error in mysql DDL,  and make AAACreateTablesTest run first [Bob Silva]

* Allow :include to be used with has_many :through associations #3611 [Michael Schoen]

* PostgreSQL: smarter schema dumps using pk_and_sequence_for(table).  #2920 [Blair Zajac]

* SQLServer: more compatible limit/offset emulation.  #3779 [Tom Ward]

* Polymorphic join support for has_one associations (has_one :foo, :as => :bar)  #3785 [Rick Olson]

* PostgreSQL: correctly parse negative integer column defaults.  #3776 [bellis@deepthought.org]

* Fix problems with count when used with :include [Jeremy Hopple and Kevin Clark]

* ActiveRecord::RecordInvalid now states which validations failed in its default error message [Tobias Luetke]

* Using AssociationCollection#build with arrays of hashes should call build, not create [DHH]

* Remove definition of reloadable? from ActiveRecord::Base to make way for new Reloadable code. [Nicholas Seckar]

* Fixed schema handling for DB2 adapter that didn't work: an initial schema could be set, but it wasn't used when getting tables and indexes #3678 [Maik Schmidt]

* Support the :column option for remove_index with the PostgreSQL adapter. #3661 [shugo@ruby-lang.org]

* Add documentation for add_index and remove_index. #3600 [Manfred Stienstra <m.stienstra@fngtps.com>]

* If the OCI library is not available, raise an exception indicating as much. #3593 [schoenm@earthlink.net]

* Add explicit :order in finder tests as postgresql orders results differently by default. #3577. [Rick Olson]

* Make dynamic finders honor additional passed in :conditions. #3569 [Oleg Pudeyev <pudeyo@rpi.edu>, Marcel Molina Jr.]

* Show a meaningful error when the DB2 adapter cannot be loaded due to missing dependencies. [Nicholas Seckar]

* Make .count work for has_many associations with multi line finder sql [schoenm@earthlink.net]

* Add AR::Base.base_class for querying the ancestor AR::Base subclass [Jamis Buck]

* Allow configuration of the column used for optimistic locking [wilsonb@gmail.com]

* Don't hardcode 'id' in acts as list.  [ror@philippeapril.com]

* Fix date errors for SQLServer in association tests. #3406 [kevin.clark@gmal.com]

* Escape database name in MySQL adapter when creating and dropping databases. #3409 [anna@wota.jp]

* Disambiguate table names for columns in validates_uniquness_of's WHERE clause. #3423 [alex.borovsky@gmail.com]

* .with_scope imposed create parameters now bypass attr_protected [Tobias Luetke]

* Don't raise an exception when there are more keys than there are named bind variables when sanitizing conditions. [Marcel Molina Jr.]

* Multiple enhancements and adjustments to DB2 adaptor. #3377 [contact@maik-schmidt.de]

* Sanitize scoped conditions. [Marcel Molina Jr.]

* Added option to Base.reflection_of_all_associations to specify a specific association to scope the call. For example Base.reflection_of_all_associations(:has_many) [DHH]

* Added ActiveRecord::SchemaDumper.ignore_tables which tells SchemaDumper which tables to ignore. Useful for tables with funky column like the ones required for tsearch2. [TobiasLuetke]

* SchemaDumper now doesn't fail anymore when there are unknown column types in the schema. Instead the table is ignored and a Comment is left in the schema.rb. [TobiasLuetke]

* Fixed that saving a model with multiple habtm associations would only save the first one.  #3244 [yanowitz-rubyonrails@quantumfoam.org, Florian Weber]

* Fix change_column to work with PostgreSQL 7.x and 8.x.  #3141 [wejn@box.cz, Rick Olson, Scott Barron] 

* removed :piggyback in favor of just allowing :select on :through associations. [Tobias Luetke] 

* made method missing delegation to class methods on relation target work on :through associations. [Tobias Luetke] 

* made .find() work on :through relations. [Tobias Luetke] 

* Fix typo in association docs. #3296. [Blair Zajac]

* Fixed :through relations when using STI inherited classes would use the inherited class's name as foreign key on the join model [Tobias Luetke] 

*1.13.2* (December 13th, 2005)

* Become part of Rails 1.0

* MySQL: allow encoding option for mysql.rb driver.  [Jeremy Kemper]

* Added option inheritance for find calls on has_and_belongs_to_many and has_many assosociations [DHH]. Example:

    class Post
      has_many :recent_comments, :class_name => "Comment", :limit => 10, :include => :author
    end

    post.recent_comments.find(:all) # Uses LIMIT 10 and includes authors
    post.recent_comments.find(:all, :limit => nil) # Uses no limit but include authors
    post.recent_comments.find(:all, :limit => nil, :include => nil) # Uses no limit and doesn't include authors

* Added option to specify :group, :limit, :offset, and :select options from find on has_and_belongs_to_many and has_many assosociations [DHH]

* MySQL: fixes for the bundled mysql.rb driver.  #3160 [Justin Forder]

* SQLServer: fix obscure optimistic locking bug.  #3068 [kajism@yahoo.com]

* SQLServer: support uniqueidentifier columns.  #2930 [keithm@infused.org]

* SQLServer: cope with tables names qualified by owner.  #3067 [jeff@ministrycentered.com]

* SQLServer: cope with columns with "desc" in the name.  #1950 [Ron Lusk, Ryan Tomayko]

* SQLServer: cope with primary keys with "select" in the name.  #3057 [rdifrango@captechventures.com]

* Oracle: active? performs a select instead of a commit.  #3133 [Michael Schoen]

* MySQL: more robust test for nullified result hashes.  #3124 [Stefan Kaes]

* Reloading an instance refreshes its aggregations as well as its associations.  #3024 [François Beausoleil]

* Fixed that using :include together with :conditions array in Base.find would cause NoMethodError #2887 [Paul Hammmond]

* PostgreSQL: more robust sequence name discovery.  #3087 [Rick Olson]

* Oracle: use syntax compatible with Oracle 8.  #3131 [Michael Schoen]

* MySQL: work around ruby-mysql/mysql-ruby inconsistency with mysql.stat.  Eliminate usage of mysql.ping because it doesn't guarantee reconnect.  Explicitly close and reopen the connection instead.  [Jeremy Kemper]

* Added preliminary support for polymorphic associations [DHH]

* Added preliminary support for join models [DHH]

* Allow validate_uniqueness_of to be scoped by more than just one column.  #1559. [jeremy@jthopple.com, Marcel Molina Jr.]

* Firebird: active? and reconnect! methods for handling stale connections.  #428 [Ken Kunz <kennethkunz@gmail.com>]

* Firebird: updated for FireRuby 0.4.0.  #3009 [Ken Kunz <kennethkunz@gmail.com>]

* MySQL and PostgreSQL: active? compatibility with the pure-Ruby driver.  #428 [Jeremy Kemper]

* Oracle: active? check pings the database rather than testing the last command status.  #428 [Michael Schoen]

* SQLServer: resolve column aliasing/quoting collision when using limit or offset in an eager find.  #2974 [kajism@yahoo.com]

* Reloading a model doesn't lose track of its connection.  #2996 [junk@miriamtech.com, Jeremy Kemper]

* Fixed bug where using update_attribute after pushing a record to a habtm association of the object caused duplicate rows in the join table. #2888 [colman@rominato.com, Florian Weber, Michael Schoen]

* MySQL, PostgreSQL: reconnect! also reconfigures the connection.  Otherwise, the connection 'loses' its settings if it times out and is reconnected.  #2978 [Shugo Maeda]

* has_and_belongs_to_many: use JOIN instead of LEFT JOIN.  [Jeremy Kemper]

* MySQL: introduce :encoding option to specify the character set for client, connection, and results.  Only available for MySQL 4.1 and later with the mysql-ruby driver.  Do SHOW CHARACTER SET in mysql client to see available encodings.  #2975 [Shugo Maeda]

* Add tasks to create, drop and rebuild the MySQL and PostgreSQL test  databases. [Marcel Molina Jr.]

* Correct boolean handling in generated reader methods.  #2945 [don.park@gmail.com, Stefan Kaes]

* Don't generate read methods for columns whose names are not valid ruby method names.  #2946 [Stefan Kaes]

* Document :force option to create_table.  #2921 [Blair Zajac <blair@orcaware.com>]

* Don't add the same conditions twice in has_one finder sql.  #2916 [Jeremy Evans]

* Rename Version constant to VERSION. #2802 [Marcel Molina Jr.]

* Introducing the Firebird adapter.  Quote columns and use attribute_condition more consistently.  Setup guide: http://wiki.rubyonrails.com/rails/pages/Firebird+Adapter  #1874 [Ken Kunz <kennethkunz@gmail.com>]

* SQLServer: active? and reconnect! methods for handling stale connections.  #428 [kajism@yahoo.com, Tom Ward <tom@popdog.net>]

* Associations handle case-equality more consistently: item.parts.is_a?(Array) and item.parts === Array.  #1345 [MarkusQ@reality.com]

* SQLServer: insert uses given primary key value if not nil rather than SELECT @@IDENTITY.  #2866 [kajism@yahoo.com, Tom Ward <tom@popdog.net>]

* Oracle: active? and reconnect! methods for handling stale connections.  Optionally retry queries after reconnect.  #428 [Michael Schoen <schoenm@earthlink.net>]

* Correct documentation for Base.delete_all.  #1568 [Newhydra]

* Oracle: test case for column default parsing.  #2788 [Michael Schoen <schoenm@earthlink.net>]

* Update documentation for Migrations.  #2861 [Tom Werner <tom@cube6media.com>]

* When AbstractAdapter#log rescues an exception, attempt to detect and reconnect to an inactive database connection.  Connection adapter must respond to the active? and reconnect! instance methods.  Initial support for PostgreSQL, MySQL, and SQLite.  Make certain that all statements which may need reconnection are performed within a logged block: for example, this means no avoiding log(sql, name) { } if @logger.nil?  #428 [Jeremy Kemper]

* Oracle: Much faster column reflection.  #2848 [Michael Schoen <schoenm@earthlink.net>]

* Base.reset_sequence_name analogous to reset_table_name (mostly useful for testing).  Base.define_attr_method allows nil values.  [Jeremy Kemper]

* PostgreSQL: smarter sequence name defaults, stricter last_insert_id, warn on pk without sequence.  [Jeremy Kemper]

* PostgreSQL: correctly discover custom primary key sequences.  #2594 [Blair Zajac <blair@orcaware.com>, meadow.nnick@gmail.com, Jeremy Kemper]

* SQLServer: don't report limits for unsupported field types.  #2835 [Ryan Tomayko]

* Include the Enumerable module in ActiveRecord::Errors.  [Rick Bradley <rick@rickbradley.com>]

* Add :group option, correspond to GROUP BY, to the find method and to the has_many association.  #2818 [rubyonrails@atyp.de]

* Don't cast nil or empty strings to a dummy date.  #2789 [Rick Bradley <rick@rickbradley.com>]

* acts_as_list plays nicely with inheritance by remembering the class which declared it.  #2811 [rephorm@rephorm.com]

* Fix sqlite adaptor's detection of missing dbfile or database declaration. [Nicholas Seckar]

* Fixed acts_as_list for definitions without an explicit :order #2803 [jonathan@bluewire.net.nz]

* Upgrade bundled ruby-mysql 0.2.4 with mysql411 shim (see #440) to ruby-mysql 0.2.6 with a patchset for 4.1 protocol support.  Local change [301] is now a part of the main driver; reapplied local change [2182].  Removed GC.start from Result.free.  [tommy@tmtm.org, akuroda@gmail.com, Doug Fales <doug.fales@gmail.com>, Jeremy Kemper]

* Correct handling of complex order clauses with SQL Server limit emulation.  #2770 [Tom Ward <tom@popdog.net>, Matt B.]

* Correct whitespace problem in Oracle default column value parsing.  #2788 [rick@rickbradley.com]

* Destroy associated has_and_belongs_to_many records after all before_destroy callbacks but before destroy.  This allows you to act on the habtm association as you please while preserving referential integrity.  #2065 [larrywilliams1@gmail.com, sam.kirchmeier@gmail.com, elliot@townx.org, Jeremy Kemper]

* Deprecate the old, confusing :exclusively_dependent option in favor of :dependent => :delete_all.  [Jeremy Kemper]

* More compatible Oracle column reflection.  #2771 [Ryan Davis <ryand-ruby@zenspider.com>, Michael Schoen <schoenm@earthlink.net>]


*1.13.0* (November 7th, 2005)

* Fixed faulty regex in get_table_name method (SQLServerAdapter) #2639 [Ryan Tomayko]

* Added :include as an option for association declarations [DHH]. Example:

    has_many :posts, :include => [ :author, :comments ]

* Rename Base.constrain to Base.with_scope so it doesn't conflict with existing concept of database constraints.  Make scoping more robust: uniform method => parameters, validated method names and supported finder parameters, raise exception on nested scopes.  [Jeremy Kemper]  Example:

    Comment.with_scope(:find => { :conditions => 'active=true' }, :create => { :post_id => 5 }) do
      # Find where name = ? and active=true
      Comment.find :all, :conditions => ['name = ?', name]
      # Create comment associated with :post_id
      Comment.create :body => "Hello world"
    end

* Fixed that SQL Server should ignore :size declarations on anything but integer and string in the agnostic schema representation #2756 [Ryan Tomayko]

* Added constrain scoping for creates using a hash of attributes bound to the :creation key [DHH]. Example:

    Comment.constrain(:creation => { :post_id => 5 }) do
      # Associated with :post_id
      Comment.create :body => "Hello world"
    end

  This is rarely used directly, but allows for find_or_create on associations. So you can do:

    # If the tag doesn't exist, a new one is created that's associated with the person
    person.tags.find_or_create_by_name("Summer")

* Added find_or_create_by_X as a second type of dynamic finder that'll create the record if it doesn't already exist [DHH]. Example:

    # No 'Summer' tag exists
    Tag.find_or_create_by_name("Summer") # equal to Tag.create(:name => "Summer")

    # Now the 'Summer' tag does exist
    Tag.find_or_create_by_name("Summer") # equal to Tag.find_by_name("Summer")

* Added extension capabilities to has_many and has_and_belongs_to_many proxies [DHH]. Example:

    class Account < ActiveRecord::Base
      has_many :people do
        def find_or_create_by_name(name)
          first_name, *last_name = name.split
          last_name = last_name.join " "

          find_or_create_by_first_name_and_last_name(first_name, last_name)
        end
      end
    end

    person = Account.find(:first).people.find_or_create_by_name("David Heinemeier Hansson")
    person.first_name # => "David"
    person.last_name  # => "Heinemeier Hansson"

  Note that the anoymous module must be declared using brackets, not do/end (due to order of evaluation).

* Omit internal dtproperties table from SQLServer table list.  #2729 [rtomayko@gmail.com]

* Quote column names in generated SQL.  #2728 [rtomayko@gmail.com]

* Correct the pure-Ruby MySQL 4.1.1 shim's version test.  #2718 [Jeremy Kemper]

* Add Model.create! to match existing model.save! method.  When save! raises RecordInvalid, you can catch the exception, retrieve the invalid record (invalid_exception.record), and see its errors (invalid_exception.record.errors).  [Jeremy Kemper]

* Correct fixture behavior when table name pluralization is off.  #2719 [Rick Bradley <rick@rickbradley.com>]

* Changed :dbfile to :database for SQLite adapter for consistency (old key still works as an alias) #2644 [Dan Peterson]

* Added migration support for Oracle #2647 [Michael Schoen]

* Worked around that connection can't be reset if allow_concurrency is off.  #2648 [Michael Schoen <schoenm@earthlink.net>]

* Fixed SQL Server adapter to pass even more tests and do even better #2634 [rtomayko@gmail.com]

* Fixed SQL Server adapter so it honors options[:conditions] when applying :limits #1978 [Tom Ward]

* Added migration support to SQL Server adapter (please someone do the same for Oracle and DB2) #2625 [Tom Ward]

* Use AR::Base.silence rather than AR::Base.logger.silence in fixtures to preserve Log4r compatibility.  #2618 [dansketcher@gmail.com]

* Constraints are cloned so they can't be inadvertently modified while they're
in effect.  Added :readonly finder constraint.  Calling an association collection's class method (Part.foobar via item.parts.foobar) constrains :readonly => false since the collection's :joins constraint would otherwise force it to true.  [Jeremy Kemper <rails@bitsweat.net>]

* Added :offset and :limit to the kinds of options that Base.constrain can use #2466 [duane.johnson@gmail.com]

* Fixed handling of nil number columns on Oracle and cleaned up tests for Oracle in general #2555 [schoenm@earthlink.net]

* Added quoted_true and quoted_false methods and tables to db2_adapter and cleaned up tests for DB2 #2493, #2624 [maik schmidt]


*1.12.2* (October 26th, 2005)

* Allow symbols to rename columns when using SQLite adapter. #2531 [kevin.clark@gmail.com]

* Map Active Record time to SQL TIME.  #2575, #2576 [Robby Russell <robby@planetargon.com>]

* Clarify semantics of ActiveRecord::Base#respond_to?  #2560 [skaes@web.de]

* Fixed Association#clear for associations which have not yet been accessed. #2524 [Patrick Lenz <patrick@lenz.sh>]

* HABTM finders shouldn't return readonly records.  #2525 [Patrick Lenz <patrick@lenz.sh>]

* Make all tests runnable on their own. #2521. [Blair Zajac <blair@orcaware.com>]


*1.12.1* (October 19th, 2005)

* Always parenthesize :conditions options so they may be safely combined with STI and constraints.

* Correct PostgreSQL primary key sequence detection.  #2507 [tmornini@infomania.com]

* Added support for using limits in eager loads that involve has_many and has_and_belongs_to_many associations


*1.12.0* (October 16th, 2005)

* Update/clean up documentation (rdoc)

* PostgreSQL sequence support.  Use set_sequence_name in your model class to specify its primary key sequence.  #2292 [Rick Olson <technoweenie@gmail.com>, Robby Russell <robby@planetargon.com>]

* Change default logging colors to work on both white and black backgrounds. [Sam Stephenson]

* YAML fixtures support ordered hashes for fixtures with foreign key dependencies in the same table.  #1896 [purestorm@ggnore.net]

* :dependent now accepts :nullify option. Sets the foreign key of the related objects to NULL instead of deleting them. #2015 [Robby Russell <robby@planetargon.com>] 

* Introduce read-only records.  If you call object.readonly! then it will mark the object as read-only and raise ReadOnlyRecord if you call object.save.  object.readonly? reports whether the object is read-only.  Passing :readonly => true to any finder method will mark returned records as read-only.  The :joins option now implies :readonly, so if you use this option, saving the same record will now fail.  Use find_by_sql to work around.

* Avoid memleak in dev mode when using fcgi

* Simplified .clear on active record associations by using the existing delete_records method. #1906 [Caleb <me@cpb.ca>]

* Delegate access to a customized primary key to the conventional id method. #2444. [Blair Zajac <blair@orcaware.com>]

* Fix errors caused by assigning a has-one or belongs-to property to itself

* Add ActiveRecord::Base.schema_format setting which specifies how databases should be dumped [Sam Stephenson]

* Update DB2 adapter. #2206. [contact@maik-schmidt.de]

* Corrections to SQLServer native data types. #2267.  [rails.20.clarry@spamgourmet.com]

* Deprecated ActiveRecord::Base.threaded_connection in favor of ActiveRecord::Base.allow_concurrency.

* Protect id attribute from mass assigment even when the primary key is set to something else. #2438. [Blair Zajac <blair@orcaware.com>]

* Misc doc fixes (typos/grammar/etc.). #2430. [coffee2code]

* Add test coverage for content_columns. #2432. [coffee2code]

* Speed up for unthreaded environments. #2431. [skaes@web.de]

* Optimization for Mysql selects using mysql-ruby extension greater than 2.6.3.  #2426. [skaes@web.de]

* Speed up the setting of table_name. #2428. [skaes@web.de]

* Optimize instantiation of STI subclass records. In partial fullfilment of #1236. [skaes@web.de]

* Fix typo of 'constrains' to 'contraints'. #2069. [Michael Schuerig <michael@schuerig.de>]

* Optimization refactoring for add_limit_offset!. In partial fullfilment of #1236. [skaes@web.de]

* Add ability to get all siblings, including the current child, with acts_as_tree. Recloses #2140. [Michael Schuerig <michael@schuerig.de>]

* Add geometric type for postgresql adapter. #2233 [akaspick@gmail.com]

* Add option (true by default) to generate reader methods for each attribute of a record to avoid the overhead of calling method missing. In partial fullfilment of #1236. [skaes@web.de]

* Add convenience predicate methods on Column class. In partial fullfilment of #1236. [skaes@web.de]

* Raise errors when invalid hash keys are passed to ActiveRecord::Base.find. #2363  [Chad Fowler <chad@chadfowler.com>, Nicholas Seckar]

* Added :force option to create_table that'll try to drop the table if it already exists before creating

* Fix transactions so that calling return while inside a transaction will not leave an open transaction on the connection. [Nicholas Seckar]

* Use foreign_key inflection uniformly.  #2156 [Blair Zajac <blair@orcaware.com>]

* model.association.clear should destroy associated objects if :dependent => true instead of nullifying their foreign keys.  #2221 [joergd@pobox.com, ObieFernandez <obiefernandez@gmail.com>]

* Returning false from before_destroy should cancel the action.  #1829 [Jeremy Huffman]

* Recognize PostgreSQL NOW() default as equivalent to CURRENT_TIMESTAMP or CURRENT_DATE, depending on the column's type.  #2256 [mat <mat@absolight.fr>]

* Extensive documentation for the abstract database adapter.  #2250 [François Beausoleil <fbeausoleil@ftml.net>]

* Clean up Fixtures.reset_sequences for PostgreSQL.  Handle tables with no rows and models with custom primary keys.  #2174, #2183 [jay@jay.fm, Blair Zajac <blair@orcaware.com>]

* Improve error message when nil is assigned to an attr which validates_size_of within a range.  #2022 [Manuel Holtgrewe <purestorm@ggnore.net>]

* Make update_attribute use the same writer method that update_attributes uses.
 #2237 [trevor@protocool.com]

* Make migrations honor table name prefixes and suffixes. #2298 [Jakob S, Marcel Molina]

* Correct and optimize PostgreSQL bytea escaping.  #1745, #1837 [dave@cherryville.org, ken@miriamtech.com, bellis@deepthought.org]

* Fixtures should only reset a PostgreSQL sequence if it corresponds to an integer primary key named id.  #1749 [chris@chrisbrinker.com]

* Standardize the interpretation of boolean columns in the Mysql and Sqlite adapters. (Use MysqlAdapter.emulate_booleans = false to disable this behavior)

* Added new symbol-driven approach to activating observers with Base#observers= [DHH]. Example:

    ActiveRecord::Base.observers = :cacher, :garbage_collector

* Added AbstractAdapter#select_value and AbstractAdapter#select_values as convenience methods for selecting single values, instead of hashes, of the first column in a SELECT #2283 [solo@gatelys.com]

* Wrap :conditions in parentheses to prevent problems with OR's #1871 [Jamis Buck]

* Allow the postgresql adapter to work with the SchemaDumper. [Jamis Buck]

* Add ActiveRecord::SchemaDumper for dumping a DB schema to a pure-ruby file, making it easier to consolidate large migration lists and port database schemas between databases. [Jamis Buck]

* Fixed migrations for Windows when using more than 10 [David Naseby]

* Fixed that the create_x method from belongs_to wouldn't save the association properly #2042 [Florian Weber]

* Fixed saving a record with two unsaved belongs_to associations pointing to the same object #2023 [Tobias Luetke]

* Improved migrations' behavior when the schema_info table is empty. [Nicholas Seckar]

* Fixed that Observers didn't observe sub-classes #627 [Florian Weber]

* Fix eager loading error messages, allow :include to specify tables using strings or symbols. Closes #2222 [Marcel Molina]

* Added check for RAILS_CONNECTION_ADAPTERS on startup and only load the connection adapters specified within if its present (available in Rails through config.connection_adapters using the new config) #1958 [skae]

* Fixed various problems with has_and_belongs_to_many when using customer finder_sql #2094 [Florian Weber]

* Added better exception error when unknown column types are used with migrations #1814 [fbeausoleil@ftml.net]

* Fixed "connection lost" issue with the bundled Ruby/MySQL driver (would kill the app after 8 hours of inactivity) #2163, #428 [kajism@yahoo.com]

* Fixed comparison of Active Record objects so two new objects are not equal #2099 [deberg]

* Fixed that the SQL Server adapter would sometimes return DBI::Timestamp objects instead of Time #2127 [Tom Ward]

* Added the instance methods #root and #ancestors on acts_as_tree and fixed siblings to not include the current node #2142, #2140 [coffee2code]

* Fixed that Active Record would call SHOW FIELDS twice (or more) for the same model when the cached results were available #1947 [sd@notso.net]

* Added log_level and use_silence parameter to ActiveRecord::Base.benchmark. The first controls at what level the benchmark statement will be logged (now as debug, instead of info) and the second that can be passed false to include all logging statements during the benchmark block/

* Make sure the schema_info table is created before querying the current version #1903

* Fixtures ignore table name prefix and suffix #1987 [Jakob S]

* Add documentation for index_type argument to add_index method for migrations #2005 [blaine@odeo.com]

* Modify read_attribute to allow a symbol argument #2024 [Ken Kunz]

* Make destroy return self #1913 [sebastian.kanthak@muehlheim.de]

* Fix typo in validations documentation #1938 [court3nay]

* Make acts_as_list work for insert_at(1) #1966 [hensleyl@papermountain.org]

* Fix typo in count_by_sql documentation #1969 [Alexey Verkhovsky]

* Allow add_column and create_table to specify NOT NULL #1712 [emptysands@gmail.com]

* Fix create_table so that id column is implicitly added [Rick Olson]

* Default sequence names for Oracle changed to #{table_name}_seq, which is the most commonly used standard. In addition, a new method ActiveRecord::Base#set_sequence_name allows the developer to set the sequence name per model. This is a non-backwards-compatible change -- anyone using the old-style "rails_sequence" will need to either create new sequences, or set: ActiveRecord::Base.set_sequence_name = "rails_sequence" #1798

* OCIAdapter now properly handles synonyms, which are commonly used to separate out the schema owner from the application user #1798

* Fixed the handling of camelCase columns names in Oracle #1798

* Implemented for OCI the Rakefile tasks of :clone_structure_to_test, :db_structure_dump, and :purge_test_database, which enable Oracle folks to enjoy all the agile goodness of Rails for testing. Note that the current implementation is fairly limited -- only tables and sequences are cloned, not constraints or indexes. A full clone in Oracle generally requires some manual effort, and is version-specific. Post 9i, Oracle recommends the use of the DBMS_METADATA package, though that approach requires editing of the physical characteristics generated #1798

* Fixed the handling of multiple blob columns in Oracle if one or more of them are null #1798

* Added support for calling constrained class methods on has_many and has_and_belongs_to_many collections #1764 [Tobias Luetke]

    class Comment < AR:B
      def self.search(q)
        find(:all, :conditions => ["body = ?", q])
      end
    end 

    class Post < AR:B
      has_many :comments
    end

    Post.find(1).comments.search('hi') # => SELECT * from comments WHERE post_id = 1 AND body = 'hi'

  NOTICE: This patch changes the underlying SQL generated by has_and_belongs_to_many queries. If your relying on that, such as
  by explicitly referencing the old t and j aliases, you'll need to update your code. Of course, you _shouldn't_ be relying on
  details like that no less than you should be diving in to touch private variables. But just in case you do, consider yourself
  noticed :)

* Added migration support for SQLite (using temporary tables to simulate ALTER TABLE) #1771 [Sam Stephenson]

* Remove extra definition of supports_migrations? from abstract_adaptor.rb [Nicholas Seckar]

* Fix acts_as_list so that moving next-to-last item to the bottom does not result in duplicate item positions

* Fixed incompatibility in DB2 adapter with the new limit/offset approach #1718 [Maik Schmidt]

* Added :select option to find which can specify a different value than the default *, like find(:all, :select => "first_name, last_name"), if you either only want to select part of the columns or exclude columns otherwise included from a join #1338 [Stefan Kaes]


*1.11.1* (11 July, 2005)

* Added support for limit and offset with eager loading of has_one and belongs_to associations. Using the options with has_many and has_and_belongs_to_many associations will now raise an ActiveRecord::ConfigurationError #1692 [Rick Olsen]

* Fixed that assume_bottom_position (in acts_as_list) could be called on items already last in the list and they would move one position away from the list #1648 [tyler@kianta.com]

* Added ActiveRecord::Base.threaded_connections flag to turn off 1-connection per thread (required for thread safety). By default it's on, but WEBrick in Rails need it off #1685 [Sam Stephenson]

* Correct reflected table name for singular associations.  #1688 [court3nay@gmail.com]

* Fixed optimistic locking with SQL Server #1660 [tom@popdog.net]

* Added ActiveRecord::Migrator.migrate that can figure out whether to go up or down based on the target version and the current

* Added better error message for "packets out of order" #1630 [courtenay]

* Fixed first run of "rake migrate" on PostgreSQL by not expecting a return value on the id #1640


*1.11.0* (6 July, 2005)

* Fixed that Yaml error message in fixtures hid the real error #1623 [Nicholas Seckar]

* Changed logging of SQL statements to use the DEBUG level instead of INFO

* Added new Migrations framework for describing schema transformations in a way that can be easily applied across multiple databases #1604 [Tobias Luetke] See documentation under ActiveRecord::Migration and the additional support in the Rails rakefile/generator.

* Added callback hooks to association collections #1549 [Florian Weber]. Example:

    class Project
      has_and_belongs_to_many :developers, :before_add => :evaluate_velocity

      def evaluate_velocity(developer)
        ...
      end
    end 

  ..raising an exception will cause the object not to be added (or removed, with before_remove).


* Fixed Base.content_columns call for SQL Server adapter #1450 [DeLynn Berry]

* Fixed Base#write_attribute to work with both symbols and strings #1190 [Paul Legato]

* Fixed that has_and_belongs_to_many didn't respect single table inheritance types #1081 [Florian Weber]

* Speed up ActiveRecord#method_missing for the common case (read_attribute).

* Only notify observers on after_find and after_initialize if these methods are defined on the model.  #1235 [skaes@web.de]

* Fixed that single-table inheritance sub-classes couldn't be used to limit the result set with eager loading #1215 [Chris McGrath]

* Fixed validates_numericality_of to work with overrided getter-method when :allow_nil is on #1316 [raidel@onemail.at]

* Added roots, root, and siblings to the batch of methods added by acts_as_tree #1541 [michael@schuerig.de]

* Added support for limit/offset with the MS SQL Server driver so that pagination will now work #1569 [DeLynn Berry]

* Added support for ODBC connections to MS SQL Server so you can connect from a non-Windows machine #1569 [Mark Imbriaco/DeLynn Berry]

* Fixed that multiparameter posts ignored attr_protected #1532 [alec+rails@veryclever.net]

* Fixed problem with eager loading when using a has_and_belongs_to_many association using :association_foreign_key #1504 [flash@vanklinkenbergsoftware.nl]

* Fixed Base#find to honor the documentation on how :joins work and make them consistent with Base#count #1405 [pritchie@gmail.com]. What used to be:

    Developer.find :all, :joins => 'developers_projects', :conditions => 'id=developer_id AND project_id=1'

  ...should instead be:

    Developer.find(
      :all, 
      :joins => 'LEFT JOIN developers_projects ON developers.id = developers_projects.developer_id', 
      :conditions => 'project_id=1'
    )    

* Fixed that validations didn't respecting custom setting for too_short, too_long messages #1437 [Marcel Molina]

* Fixed that clear_association_cache doesn't delete new associations on new records (so you can safely place new records in the session with Action Pack without having new associations wiped) #1494 [cluon]

* Fixed that calling Model.find([]) returns [] and doesn't throw an exception #1379

* Fixed that adding a record to a has_and_belongs_to collection would always save it -- now it only saves if its a new record #1203 [Alisdair McDiarmid]

* Fixed saving of in-memory association structures to happen as a after_create/after_update callback instead of after_save -- that way you can add new associations in after_create/after_update callbacks without getting them saved twice

* Allow any Enumerable, not just Array, to work as bind variables #1344 [Jeremy Kemper]

* Added actual database-changing behavior to collection assigment for has_many and has_and_belongs_to_many #1425 [Sebastian Kanthak].
  Example:

    david.projects = [Project.find(1), Project.new("name" => "ActionWebSearch")]
    david.save

  If david.projects already contain the project with ID 1, this is left unchanged. Any other projects are dropped. And the new
  project is saved when david.save is called.

  Also included is a way to do assignments through IDs, which is perfect for checkbox updating, so you get to do:

    david.project_ids = [1, 5, 7]

* Corrected typo in find SQL for has_and_belongs_to_many.  #1312 [ben@bensinclair.com]

* Fixed sanitized conditions for has_many finder method.  #1281 [jackc@hylesanderson.com, pragdave, Tobias Luetke]

* Comprehensive PostgreSQL schema support.  Use the optional schema_search_path directive in database.yml to give a comma-separated list of schemas to search for your tables.  This allows you, for example, to have tables in a shared schema without having to use a custom table name.  See http://www.postgresql.org/docs/8.0/interactive/ddl-schemas.html to learn more.  #827 [dave@cherryville.org]

* Corrected @@configurations typo #1410 [david@ruppconsulting.com]

* Return PostgreSQL columns in the order they were declared #1374 [perlguy@gmail.com]

* Allow before/after update hooks to work on models using optimistic locking 

* Eager loading of dependent has_one associations won't delete the association #1212

* Added a second parameter to the build and create method for has_one that controls whether the existing association should be replaced (which means nullifying its foreign key as well). By default this is true, but false can be passed to prevent it.

* Using transactional fixtures now causes the data to be loaded only once.

* Added fixture accessor methods that can be used when instantiated fixtures are disabled.

    fixtures :web_sites

    def test_something
      assert_equal "Ruby on Rails", web_sites(:rubyonrails).name
    end

* Added DoubleRenderError exception that'll be raised if render* is called twice #518 [Nicholas Seckar]

* Fixed exceptions occuring after render has been called #1096 [Nicholas Seckar]

* CHANGED: validates_presence_of now uses Errors#add_on_blank, which will make "  " fail the validation where it didn't before #1309

* Added Errors#add_on_blank which works like Errors#add_on_empty, but uses Object#blank? instead

* Added the :if option to all validations that can either use a block or a method pointer to determine whether the validation should be run or not. #1324 [Duane Johnson/jhosteny]. Examples:

  Conditional validations such as the following are made possible:
    validates_numericality_of :income, :if => :employed?

  Conditional validations can also solve the salted login generator problem:
    validates_confirmation_of :password, :if => :new_password?

  Using blocks:
    validates_presence_of :username, :if => Proc.new { |user| user.signup_step > 1 }

* Fixed use of construct_finder_sql when using :join #1288 [dwlt@dwlt.net]

* Fixed that :delete_sql in has_and_belongs_to_many associations couldn't access record properties #1299 [Rick Olson]

* Fixed that clone would break when an aggregate had the same name as one of its attributes #1307 [Jeremy Kemper]

* Changed that destroying an object will only freeze the attributes hash, which keeps the object from having attributes changed (as that wouldn't make sense), but allows for the querying of associations after it has been destroyed.

* Changed the callbacks such that observers are notified before the in-object callbacks are triggered. Without this change, it wasn't possible to act on the whole object in something like a before_destroy observer without having the objects own callbacks (like deleting associations) called first.

* Added option for passing an array to the find_all version of the dynamic finders and have it evaluated as an IN fragment. Example:

    # SELECT * FROM topics WHERE title IN ('First', 'Second')
    Topic.find_all_by_title(["First", "Second"])

* Added compatibility with camelCase column names for dynamic finders #533 [Dee.Zsombor]

* Fixed extraneous comma in count() function that made it not work with joins #1156 [jarkko/Dee.Zsombor]

* Fixed incompatibility with Base#find with an array of ids that would fail when using eager loading #1186 [Alisdair McDiarmid]

* Fixed that validate_length_of lost :on option when :within was specified #1195 [jhosteny@mac.com]

* Added encoding and min_messages options for PostgreSQL #1205 [shugo]. Configuration example:

    development:
      adapter: postgresql
      database: rails_development
      host: localhost
      username: postgres
      password:
      encoding: UTF8
      min_messages: ERROR

* Fixed acts_as_list where deleting an item that was removed from the list would ruin the positioning of other list items #1197 [Jamis Buck]

* Added validates_exclusion_of as a negative of validates_inclusion_of

* Optimized counting of has_many associations by setting the association to empty if the count is 0 so repeated calls doesn't trigger database calls


*1.10.1* (20th April, 2005)

* Fixed frivilous database queries being triggered with eager loading on empty associations and other things

* Fixed order of loading in eager associations

* Fixed stray comma when using eager loading and ordering together from has_many associations #1143


*1.10.0* (19th April, 2005)

* Added eager loading of associations as a way to solve the N+1 problem more gracefully without piggy-back queries. Example:

    for post in Post.find(:all, :limit => 100)
      puts "Post:            " + post.title
      puts "Written by:      " + post.author.name
      puts "Last comment on: " + post.comments.first.created_on
    end

  This used to generate 301 database queries if all 100 posts had both author and comments. It can now be written as:

    for post in Post.find(:all, :limit => 100, :include => [ :author, :comments ])

  ...and the number of database queries needed is now 1.

* Added new unified Base.find API and deprecated the use of find_first and find_all. See the documentation for Base.find. Examples:

    Person.find(1, :conditions => "administrator = 1", :order => "created_on DESC")
    Person.find(1, 5, 6, :conditions => "administrator = 1", :order => "created_on DESC")
    Person.find(:first, :order => "created_on DESC", :offset => 5)
    Person.find(:all, :conditions => [ "category IN (?)", categories], :limit => 50)
    Person.find(:all, :offset => 10, :limit => 10)

* Added acts_as_nested_set #1000 [wschenk]. Introduction:

    This acts provides Nested Set functionality.  Nested Set is similiar to Tree, but with
    the added feature that you can select the children and all of it's descendants with
    a single query.  A good use case for this is a threaded post system, where you want
    to display every reply to a comment without multiple selects.

* Added Base.save! that attempts to save the record just like Base.save but will raise a RecordInvalid exception instead of returning false if the record is not valid [After much pestering from Dave Thomas]

* Fixed PostgreSQL usage of fixtures with regards to public schemas and table names with dots #962 [gnuman1@gmail.com]

* Fixed that fixtures were being deleted in the same order as inserts causing FK errors #890 [andrew.john.peters@gmail.com]

* Fixed loading of fixtures in to be in the right order (or PostgreSQL would bark) #1047 [stephenh@chase3000.com]

* Fixed page caching for non-vhost applications living underneath the root #1004 [Ben Schumacher]

* Fixes a problem with the SQL Adapter which was resulting in IDENTITY_INSERT not being set to ON when it should be #1104 [adelle]

* Added the option to specify the acceptance string in validates_acceptance_of #1106 [caleb@aei-tech.com]

* Added insert_at(position) to acts_as_list #1083 [DeLynnB]

* Removed the default order by id on has_and_belongs_to_many queries as it could kill performance on large sets (you can still specify by hand with :order)

* Fixed that Base.silence should restore the old logger level when done, not just set it to DEBUG #1084 [yon@milliped.com]

* Fixed boolean saving on Oracle #1093 [mparrish@pearware.org]

* Moved build_association and create_association for has_one and belongs_to out of deprecation as they work when the association is nil unlike association.build and association.create, which require the association to be already in place #864

* Added rollbacks of transactions if they're active as the dispatcher is killed gracefully (TERM signal) #1054 [Leon Bredt]

* Added quoting of column names for fixtures #997 [jcfischer@gmail.com]

* Fixed counter_sql when no records exist in database for PostgreSQL (would give error, not 0) #1039 [Caleb Tennis]

* Fixed that benchmarking times for rendering included db runtimes #987 [skaes@web.de]

* Fixed boolean queries for t/f fields in PostgreSQL #995 [dave@cherryville.org]

* Added that model.items.delete(child) will delete the child, not just set the foreign key to nil, if the child is dependent on the model #978 [Jeremy Kemper]

* Fixed auto-stamping of dates (created_on/updated_on) for PostgreSQL #985 [dave@cherryville.org]

* Fixed Base.silence/benchmark to only log if a logger has been configured #986 [skaes@web.de]

* Added a join parameter as the third argument to Base.find_first and as the second to Base.count #426, #988 [skaes@web.de]

* Fixed bug in Base#hash method that would treat records with the same string-based id as different [Dave Thomas]

* Renamed DateHelper#distance_of_time_in_words_to_now to DateHelper#time_ago_in_words (old method name is still available as a deprecated alias)


*1.9.1* (27th March, 2005)

* Fixed that Active Record objects with float attribute could not be cloned #808

* Fixed that MissingSourceFile's wasn't properly detected in production mode #925 [Nicholas Seckar]

* Fixed that :counter_cache option would look for a line_items_count column for a LineItem object instead of lineitems_count

* Fixed that AR exists?() would explode on postgresql if the passed id did not match the PK type #900 [Scott Barron]

* Fixed the MS SQL adapter to work with the new limit/offset approach and with binary data (still suffering from 7KB limit, though) #901 [delynnb]


*1.9.0* (22th March, 2005)

* Added adapter independent limit clause as a two-element array with the first being the limit, the second being the offset #795 [Sam Stephenson]. Example:

    Developer.find_all nil, 'id ASC', 5      # return the first five developers 
    Developer.find_all nil, 'id ASC', [3, 8] # return three developers, starting from #8 and forward

  This doesn't yet work with the DB2 or MS SQL adapters. Patches to make that happen are encouraged. 

* Added alias_method :to_param, :id to Base, such that Active Record objects to be used as URL parameters in Action Pack automatically #812 [Nicholas Seckar/Sam Stephenson]

* Improved the performance of the OCI8 adapter for Oracle #723 [pilx/gjenkins]

* Added type conversion before saving a record, so string-based values like "10.0" aren't left for the database to convert #820 [dave@cherryville.org]

* Added with additional settings for working with transactional fixtures and pre-loaded test databases #865 [mindel]

* Fixed acts_as_list to trigger remove_from_list on destroy after the fact, not before, so a unique position can be maintained #871 [Alisdair McDiarmid]

* Added the possibility of specifying fixtures in multiple calls #816 [kim@tinker.com]

* Added Base.exists?(id) that'll return true if an object of the class with the given id exists #854 [stian@grytoyr.net]

* Added optionally allow for nil or empty strings with validates_numericality_of #801 [Sebastian Kanthak]

* Fixed problem with using slashes in validates_format_of regular expressions #801 [Sebastian Kanthak]

* Fixed that SQLite3 exceptions are caught and reported properly #823 [yerejm]

* Added that all types of after_find/after_initialized callbacks are triggered if the explicit implementation is present, not only the explicit implementation itself

* Fixed that symbols can be used on attribute assignment, like page.emails.create(:subject => data.subject, :body => data.body)


*1.8.0* (7th March, 2005)

* Added ActiveRecord::Base.colorize_logging to control whether to use colors in logs or not (on by default)

* Added support for timestamp with time zone in PostgreSQL #560 [Scott Barron]

* Added MultiparameterAssignmentErrors and AttributeAssignmentError exceptions #777 [demetrius]. Documentation:

   * +MultiparameterAssignmentErrors+ -- collection of errors that occurred during a mass assignment using the 
     +attributes=+ method. The +errors+ property of this exception contains an array of +AttributeAssignmentError+ 
     objects that should be inspected to determine which attributes triggered the errors.
   * +AttributeAssignmentError+ -- an error occurred while doing a mass assignment through the +attributes=+ method.
     You can inspect the +attribute+ property of the exception object to determine which attribute triggered the error.

* Fixed that postgresql adapter would fails when reading bytea fields with null value #771 [rodrigo k]

* Added transactional fixtures that uses rollback to undo changes to fixtures instead of DELETE/INSERT -- it's much faster. See documentation under Fixtures #760 [Jeremy Kemper]

* Added destruction of dependent objects in has_one associations when a new assignment happens #742 [mindel]. Example:

    class Account < ActiveRecord::Base
      has_one :credit_card, :dependent => true
    end
    class CreditCard < ActiveRecord::Base
      belongs_to :account
    end

    account.credit_card # => returns existing credit card, lets say id = 12
    account.credit_card = CreditCard.create("number" => "123")
    account.save # => CC with id = 12 is destroyed


* Added validates_numericality_of #716 [skanthak/c.r.mcgrath]. Docuemntation:

    Validates whether the value of the specified attribute is numeric by trying to convert it to
    a float with Kernel.Float (if <tt>integer</tt> is false) or applying it to the regular expression
    <tt>/^[\+\-]?\d+$/</tt> (if <tt>integer</tt> is set to true).

      class Person < ActiveRecord::Base
        validates_numericality_of :value, :on => :create
      end

    Configuration options:
    * <tt>message</tt> - A custom error message (default is: "is not a number")
    * <tt>on</tt> Specifies when this validation is active (default is :save, other options :create, :update)
    * <tt>only_integer</tt> Specifies whether the value has to be an integer, e.g. an integral value (default is false)


* Fixed that HasManyAssociation#count was using :finder_sql rather than :counter_sql if it was available #445 [Scott Barron]

* Added better defaults for composed_of, so statements like composed_of :time_zone, :mapping => %w( time_zone time_zone ) can be written without the mapping part (it's now assumed)

* Added MacroReflection#macro which will return a symbol describing the macro used (like :composed_of or :has_many) #718, #248 [james@slashetc.com]


*1.7.0* (24th February, 2005)

* Changed the auto-timestamping feature to use ActiveRecord::Base.default_timezone instead of entertaining the parallel ActiveRecord::Base.timestamps_gmt method. The latter is now deprecated and will throw a warning on use (but still work) #710 [Jamis Buck]

* Added a OCI8-based Oracle adapter that has been verified to work with Oracle 8 and 9 #629 [Graham Jenkins]. Usage notes:

    1.  Key generation uses a sequence "rails_sequence" for all tables. (I couldn't find a simple
        and safe way of passing table-specific sequence information to the adapter.)
    2.  Oracle uses DATE or TIMESTAMP datatypes for both dates and times. Consequently I have had to
        resort to some hacks to get data converted to Date or Time in Ruby.
        If the column_name ends in _at (like created_at, updated_at) it's created as a Ruby Time. Else if the
        hours/minutes/seconds are 0, I make it a Ruby Date. Else it's a Ruby Time.
        This is nasty - but if you use Duck Typing you'll probably not care very much.
        In 9i it's tempting to map DATE to Date and TIMESTAMP to Time but I don't think that is
        valid - too many databases use DATE for both.
        Timezones and sub-second precision on timestamps are not supported.
    3.  Default values that are functions (such as "SYSDATE") are not supported. This is a
        restriction of the way active record supports default values.
    4.  Referential integrity constraints are not fully supported. Under at least
        some circumstances, active record appears to delete parent and child records out of
        sequence and out of transaction scope. (Or this may just be a problem of test setup.)

  The OCI8 driver can be retrieved from http://rubyforge.org/projects/ruby-oci8/

* Added option :schema_order to the PostgreSQL adapter to support the use of multiple schemas per database #697 [YuriSchimke]

* Optimized the SQL used to generate has_and_belongs_to_many queries by listing the join table first #693 [yerejm]

* Fixed that when using validation macros with a custom message, if you happened to use single quotes in the message string you would get a parsing error #657 [tonka]

* Fixed that Active Record would throw Broken Pipe errors with FCGI when the MySQL connection timed out instead of reconnecting #428 [Nicholas Seckar]

* Added options to specify an SSL connection for MySQL. Define the following attributes in the connection config (config/database.yml in Rails) to use it: sslkey, sslcert, sslca, sslcapath, sslcipher. To use SSL with no client certs, just set :sslca = '/dev/null'. http://dev.mysql.com/doc/mysql/en/secure-connections.html #604 [daniel@nightrunner.com]

* Added automatic dropping/creating of test tables for running the unit tests on all databases #587 [adelle@bullet.net.au]

* Fixed that find_by_* would fail when column names had numbers #670 [demetrius]

* Fixed the SQL Server adapter on a bunch of issues #667 [DeLynn]

    1. Created a new columns method that is much cleaner. 
    2. Corrected a problem with the select and select_all methods 
       that didn't account for the LIMIT clause being passed into raw SQL statements. 
    3. Implemented the string_to_time method in order to create proper instances of the time class. 
    4. Added logic to the simplified_type method that allows the database to specify the scale of float data. 
    5. Adjusted the quote_column_name to account for the fact that MS SQL is bothered by a forward slash in the data string.

* Fixed that the dynamic finder like find_all_by_something_boolean(false) didn't work #649 [lmarlow@yahoo.com]

* Added validates_each that validates each specified attribute against a block #610 [Jeremy Kemper]. Example:

    class Person < ActiveRecord::Base
      validates_each :first_name, :last_name do |record, attr|
        record.errors.add attr, 'starts with z.' if attr[0] == ?z
      end
    end

* Added :allow_nil as an explicit option for validates_length_of, so unless that's set to true having the attribute as nil will also return an error if a range is specified as :within #610 [Jeremy Kemper]

* Added that validates_* now accept blocks to perform validations #618 [Tim Bates]. Example:

    class Person < ActiveRecord::Base
      validate { |person| person.errors.add("title", "will never be valid") if SHOULD_NEVER_BE_VALID }
    end

* Addded validation for validate all the associated objects before declaring failure with validates_associated #618 [Tim Bates]

* Added keyword-style approach to defining the custom relational bindings #545 [Jamis Buck]. Example:

    class Project < ActiveRecord::Base
      primary_key "sysid"
      table_name "XYZ_PROJECT"
      inheritance_column { original_inheritance_column + "_id" }
    end

* Fixed Base#clone for use with PostgreSQL #565 [hanson@surgery.wisc.edu]


*1.6.0* (January 25th, 2005)

* Added that has_many association build and create methods can take arrays of record data like Base#create and Base#build to build/create multiple records at once.

* Added that Base#delete and Base#destroy both can take an array of ids to delete/destroy #336

* Added the option of supplying an array of attributes to Base#create, so that multiple records can be created at once.

* Added the option of supplying an array of ids and attributes to Base#update, so that multiple records can be updated at once (inspired by #526/Duane Johnson). Example

    people = { 1 => { "first_name" => "David" }, 2 => { "first_name" => "Jeremy"} }
    Person.update(people.keys, people.values)

* Added ActiveRecord::Base.timestamps_gmt that can be set to true to make the automated timestamping use GMT instead of local time #520 [Scott Baron]

* Added that update_all calls sanitize_sql on its updates argument, so stuff like MyRecord.update_all(['time = ?', Time.now]) works #519 [notahat]

* Fixed that the dynamic finders didn't treat nil as a "IS NULL" but rather "= NULL" case #515 [Demetrius]

* Added bind-named arrays for interpolating a group of ids or strings in conditions #528 [Jeremy Kemper]

* Added that has_and_belongs_to_many associations with additional attributes also can be created between unsaved objects and only committed to the database when Base#save is called on the associator #524 [Eric Anderson]

* Fixed that records fetched with piggy-back attributes or through rich has_and_belongs_to_many associations couldn't be saved due to the extra attributes not part of the table #522 [Eric Anderson]

* Added mass-assignment protection for the inheritance column -- regardless of a custom column is used or not

* Fixed that association proxies would fail === tests like PremiumSubscription === @account.subscription

* Fixed that column aliases didn't work as expected with the new MySql411 driver #507 [Demetrius]

* Fixed that find_all would produce invalid sql when called sequentialy #490 [Scott Baron]


*1.5.1* (January 18th, 2005)

* Fixed that the belongs_to and has_one proxy would fail a test like 'if project.manager' -- this unfortunately also means that you can't call methods like project.manager.build unless there already is a manager on the project #492 [Tim Bates]

* Fixed that the Ruby/MySQL adapter wouldn't connect if the password was empty #503 [Pelle]


*1.5.0* (January 17th, 2005)

* Fixed that unit tests for MySQL are now run as the "rails" user instead of root #455 [Eric Hodel]

* Added validates_associated that enables validation of objects in an unsaved association #398 [Tim Bates]. Example:

    class Book < ActiveRecord::Base
      has_many :pages
      belongs_to :library

      validates_associated :pages, :library
    end

* Added support for associating unsaved objects #402 [Tim Bates]. Rules that govern this addition:

    == Unsaved objects and associations

    You can manipulate objects and associations before they are saved to the database, but there is some special behaviour you should be
    aware of, mostly involving the saving of associated objects.

    === One-to-one associations

    * Assigning an object to a has_one association automatically saves that object, and the object being replaced (if there is one), in
      order to update their primary keys - except if the parent object is unsaved (new_record? == true).
    * If either of these saves fail (due to one of the objects being invalid) the assignment statement returns false and the assignment
      is cancelled.
    * If you wish to assign an object to a has_one association without saving it, use the #association.build method (documented below).
    * Assigning an object to a belongs_to association does not save the object, since the foreign key field belongs on the parent. It does
      not save the parent either.

    === Collections

    * Adding an object to a collection (has_many or has_and_belongs_to_many) automatically saves that object, except if the parent object
      (the owner of the collection) is not yet stored in the database.
    * If saving any of the objects being added to a collection (via #push or similar) fails, then #push returns false.
    * You can add an object to a collection without automatically saving it by using the #collection.build method (documented below).
    * All unsaved (new_record? == true) members of the collection are automatically saved when the parent is saved.

* Added replace to associations, so you can do project.manager.replace(new_manager) or project.milestones.replace(new_milestones) #402 [Tim Bates]

* Added build and create methods to has_one and belongs_to associations, so you can now do project.manager.build(attributes) #402 [Tim Bates]

* Added that if a before_* callback returns false, all the later callbacks and the associated action are cancelled. If an after_* callback returns false, all the later callbacks are cancelled. Callbacks are generally run in the order they are defined, with the exception of callbacks defined as methods on the model, which are called last. #402 [Tim Bates]

* Fixed that Base#== wouldn't work for multiple references to the same unsaved object #402 [Tim Bates]

* Fixed binary support for PostgreSQL #444 [alex@byzantine.no]

* Added a differenciation between AssociationCollection#size and -length. Now AssociationCollection#size returns the size of the 
  collection by executing a SELECT COUNT(*) query if the collection hasn't been loaded and calling collection.size if it has. If 
  it's more likely than not that the collection does have a size larger than zero and you need to fetch that collection afterwards, 
  it'll take one less SELECT query if you use length.

* Added Base#attributes that returns a hash of all the attributes with their names as keys and clones of their objects as values #433 [atyp.de]

* Fixed that foreign keys named the same as the association would cause stack overflow #437 [Eric Anderson]

* Fixed default scope of acts_as_list from "1" to "1 = 1", so it'll work in PostgreSQL (among other places) #427 [Alexey]

* Added Base#reload that reloads the attributes of an object from the database #422 [Andreas Schwarz]

* Added SQLite3 compatibility through the sqlite3-ruby adapter by Jamis Buck #381 [Jeremy Kemper]

* Added support for the new protocol spoken by MySQL 4.1.1+ servers for the Ruby/MySQL adapter that ships with Rails #440 [Matt Mower] 

* Added that Observers can use the observes class method instead of overwriting self.observed_class().

    Before:
      class ListSweeper < ActiveRecord::Base
        def self.observed_class() [ List, Item ]
      end

    After:
      class ListSweeper < ActiveRecord::Base
        observes List, Item
      end

* Fixed that conditions in has_many and has_and_belongs_to_many should be interpolated just like the finder_sql is

* Fixed Base#update_attribute to be indifferent to whether a string or symbol is used to describe the name

* Added Base#toggle(attribute) and Base#toggle!(attribute) that makes it easier to flip a switch or flag.

    Before: topic.update_attribute(:approved, !approved?)
    After : topic.toggle!(:approved)

* Added Base#increment!(attribute) and Base#decrement!(attribute) that also saves the records. Example:

    page.views # => 1
    page.increment!(:views) # executes an UPDATE statement
    page.views # => 2

    page.increment(:views).increment!(:views)
    page.views # => 4

* Added Base#increment(attribute) and Base#decrement(attribute) that encapsulates the += 1 and -= 1 patterns.




*1.14.2* (April 9th, 2005)

* Fixed calculations for the Oracle Adapter (closes #4626) [Michael Schoen]


*1.14.1* (April 6th, 2006)

* Fix type_name_with_module to handle type names that begin with '::'. Closes #4614. [Nicholas Seckar]

* Fixed that that multiparameter assignment doesn't work with aggregations (closes #4620) [Lars Pind]

* Enable Limit/Offset in Calculations (closes #4558) [lmarlow@yahoo.com]

* Fixed that loading including associations returns all results if Load IDs For Limited Eager Loading returns none (closes #4528) [Rick]

* Fixed HasManyAssociation#find bugs when :finder_sql is set #4600 [lagroue@free.fr]

* Allow AR::Base#respond_to? to behave when @attributes is nil [zenspider]

* Support eager includes when going through a polymorphic has_many association. [Rick]

* Added support for eagerly including polymorphic has_one associations. (closes #4525) [Rick]

    class Post < ActiveRecord::Base
      has_one :tagging, :as => :taggable
    end
    
    Post.find :all, :include => :tagging

* Added descriptive error messages for invalid has_many :through associations: going through :has_one or :has_and_belongs_to_many [Rick]

* Added support for going through a polymorphic has_many association: (closes #4401) [Rick]

    class PhotoCollection < ActiveRecord::Base
      has_many :photos, :as => :photographic
      belongs_to :firm
    end
     
    class Firm < ActiveRecord::Base
      has_many :photo_collections
      has_many :photos, :through => :photo_collections
    end

* Multiple fixes and optimizations in PostgreSQL adapter, allowing ruby-postgres gem to work properly. [ruben.nine@gmail.com]

* Fixed that AssociationCollection#delete_all should work even if the records of the association are not loaded yet. [Florian Weber]

* Changed those private ActiveRecord methods to take optional third argument :auto instead of nil for performance optimizations.  (closes #4456) [Stefan]

* Private ActiveRecord methods add_limit!, add_joins!, and add_conditions! take an OPTIONAL third argument 'scope' (closes #4456) [Rick]

* DEPRECATED: Using additional attributes on has_and_belongs_to_many associations. Instead upgrade your association to be a real join model [DHH]

* Fixed that records returned from has_and_belongs_to_many associations with additional attributes should be marked as read only (fixes #4512) [DHH]

* Do not implicitly mark recordss of has_many :through as readonly but do mark habtm records as readonly (eventually only on join tables without rich attributes). [Marcel Mollina Jr.]

* Fixed broken OCIAdapter #4457 [schoenm@earthlink.net]


*1.14.0* (March 27th, 2006)

* Replace 'rescue Object' with a finer grained rescue. Closes #4431. [Nicholas Seckar]

* Fixed eager loading so that an aliased table cannot clash with a has_and_belongs_to_many join table [Rick]

* Add support for :include to with_scope [andrew@redlinesoftware.com]

* Support the use of public synonyms with the Oracle adapter; required ruby-oci8 v0.1.14 #4390 [schoenm@earthlink.net]

* Change periods (.) in table aliases to _'s.  Closes #4251 [jeff@ministrycentered.com]

* Changed has_and_belongs_to_many join to INNER JOIN for Mysql 3.23.x.  Closes #4348 [Rick]

* Fixed issue that kept :select options from being scoped [Rick]

* Fixed db_schema_import when binary types are present #3101 [DHH]

* Fixed that MySQL enums should always be returned as strings #3501 [DHH]

* Change has_many :through to use the :source option to specify the source association.  :class_name is now ignored. [Rick Olson]

    class Connection < ActiveRecord::Base
      belongs_to :user
      belongs_to :channel
    end

    class Channel < ActiveRecord::Base
      has_many :connections
      has_many :contacts, :through => :connections, :class_name => 'User' # OLD
      has_many :contacts, :through => :connections, :source => :user      # NEW
    end

* Fixed DB2 adapter so nullable columns will be determines correctly now and quotes from column default values will be removed #4350 [contact@maik-schmidt.de]

* Allow overriding of find parameters in scoped has_many :through calls [Rick Olson]

  In this example, :include => false disables the default eager association from loading.  :select changes the standard
  select clause.  :joins specifies a join that is added to the end of the has_many :through query.
  
    class Post < ActiveRecord::Base
      has_many :tags, :through => :taggings, :include => :tagging do
        def add_joins_and_select
          find :all, :select => 'tags.*, authors.id as author_id', :include => false,
            :joins => 'left outer join posts on taggings.taggable_id = posts.id left outer join authors on posts.author_id = authors.id'
        end
      end
    end
    
* Fixed that schema changes while the database was open would break any connections to a SQLite database (now we reconnect if that error is throw) [DHH]

* Don't classify the has_one class when eager loading, it is already singular. Add tests. (closes #4117) [jonathan@bluewire.net.nz]

* Quit ignoring default :include options in has_many :through calls [Mark James]

* Allow has_many :through associations to find the source association by setting a custom class (closes #4307) [jonathan@bluewire.net.nz]

* Eager Loading support added for has_many :through => :has_many associations (see below).  [Rick Olson]

* Allow has_many :through to work on has_many associations (closes #3864) [sco@scottraymond.net]  Example:

    class Firm < ActiveRecord::Base
      has_many :clients
      has_many :invoices, :through => :clients
    end
  
    class Client < ActiveRecord::Base
      belongs_to :firm
      has_many   :invoices
    end
  
    class Invoice < ActiveRecord::Base
      belongs_to :client
    end

* Raise error when trying to select many polymorphic objects with has_many :through or :include (closes #4226) [josh@hasmanythrough.com]

* Fixed has_many :through to include :conditions set on the :through association. closes #4020 [jonathan@bluewire.net.nz]

* Fix that has_many :through honors the foreign key set by the belongs_to association in the join model (closes #4259) [andylien@gmail.com / Rick]

* SQL Server adapter gets some love #4298 [rtomayko@gmail.com]

* Added OpenBase database adapter that builds on top of the http://www.spice-of-life.net/ruby-openbase/ driver. All functionality except LIMIT/OFFSET is supported #3528 [derrickspell@cdmplus.com]

* Rework table aliasing to account for truncated table aliases.  Add smarter table aliasing when doing eager loading of STI associations. This allows you to use the association name in the order/where clause. [Jonathan Viney / Rick Olson] #4108 Example (SpecialComment is using STI):

    Author.find(:all, :include => { :posts => :special_comments }, :order => 'special_comments.body')

* Add AbstractAdapter#table_alias_for to create table aliases according to the rules of the current adapter. [Rick]

* Provide access to the underlying database connection through Adapter#raw_connection. Enables the use of db-specific methods without complicating the adapters. #2090 [Koz]

* Remove broken attempts at handling columns with a default of 'now()' in the postgresql adapter. #2257 [Koz]

* Added connection#current_database that'll return of the current database (only works in MySQL, SQL Server, and Oracle so far -- please help implement for the rest of the adapters) #3663 [Tom ward]

* Fixed that Migration#execute would have the table name prefix appended to its query #4110 [mark.imbriaco@pobox.com]

* Make all tinyint(1) variants act like boolean in mysql (tinyint(1) unsigned, etc.) [Jamis Buck]

* Use association's :conditions when eager loading. [jeremyevans0@gmail.com] #4144

* Alias the has_and_belongs_to_many join table on eager includes. #4106 [jeremyevans0@gmail.com]

  This statement would normally error because the projects_developers table is joined twice, and therefore joined_on would be ambiguous.

    Developer.find(:all, :include => {:projects => :developers}, :conditions => 'join_project_developers.joined_on IS NOT NULL')

* Oracle adapter gets some love #4230 [schoenm@earthlink.net]

    * Changes :text to CLOB rather than BLOB [Moses Hohman]
    * Fixes an issue with nil numeric length/scales (several)
    * Implements support for XMLTYPE columns [wilig / Kubo Takehiro]
    * Tweaks a unit test to get it all green again
    * Adds support for #current_database

* Added Base.abstract_class? that marks which classes are not part of the Active Record hierarchy #3704 [Rick Olson]

    class CachedModel < ActiveRecord::Base
      self.abstract_class = true
    end
    
    class Post < CachedModel
    end
    
    CachedModel.abstract_class?
    => true
    
    Post.abstract_class?
    => false

    Post.base_class
    => Post
    
    Post.table_name
    => 'posts'

* Allow :dependent options to be used with polymorphic joins. #3820 [Rick Olson]

    class Foo < ActiveRecord::Base
      has_many :attachments, :as => :attachable, :dependent => :delete_all
    end

* Nicer error message on has_many :through when :through reflection can not be found. #4042 [court3nay@gmail.com]

* Upgrade to Transaction::Simple 1.3 [Jamis Buck]

* Catch FixtureClassNotFound when using instantiated fixtures on a fixture that has no ActiveRecord model [Rick Olson]

* Allow ordering of calculated results and/or grouped fields in calculations [solo@gatelys.com]

* Make ActiveRecord::Base#save! return true instead of nil on success.  #4173 [johan@johansorensen.com]

* Dynamically set allow_concurrency.  #4044 [Stefan Kaes]

* Added Base#to_xml that'll turn the current record into a XML representation [DHH]. Example:

    topic.to_xml
  
  ...returns:
  
    <?xml version="1.0" encoding="UTF-8"?>
    <topic>
      <title>The First Topic</title>
      <author-name>David</author-name>
      <id type="integer">1</id>
      <approved type="boolean">false</approved>
      <replies-count type="integer">0</replies-count>
      <bonus-time type="datetime">2000-01-01 08:28:00</bonus-time>
      <written-on type="datetime">2003-07-16 09:28:00</written-on>
      <content>Have a nice day</content>
      <author-email-address>david@loudthinking.com</author-email-address>
      <parent-id></parent-id>
      <last-read type="date">2004-04-15</last-read>
    </topic>
  
  ...and you can configure with:
  
    topic.to_xml(:skip_instruct => true, :except => [ :id, bonus_time, :written_on, replies_count ])
  
  ...that'll return:
  
    <topic>
      <title>The First Topic</title>
      <author-name>David</author-name>
      <approved type="boolean">false</approved>
      <content>Have a nice day</content>
      <author-email-address>david@loudthinking.com</author-email-address>
      <parent-id></parent-id>
      <last-read type="date">2004-04-15</last-read>
    </topic>
  
  You can even do load first-level associations as part of the document:
  
    firm.to_xml :include => [ :account, :clients ]
  
  ...that'll return something like:
  
    <?xml version="1.0" encoding="UTF-8"?>
    <firm>
      <id type="integer">1</id>
      <rating type="integer">1</rating>
      <name>37signals</name>
      <clients>
        <client>
          <rating type="integer">1</rating>
          <name>Summit</name>
        </client>
        <client>
          <rating type="integer">1</rating>
          <name>Microsoft</name>
        </client>
      </clients>
      <account>
        <id type="integer">1</id>
        <credit-limit type="integer">50</credit-limit>
      </account>
    </firm>  

* Allow :counter_cache to take a column name for custom counter cache columns [Jamis Buck]

* Documentation fixes for :dependent [robby@planetargon.com]

* Stop the MySQL adapter crashing when views are present. #3782 [Jonathan Viney]

* Don't classify the belongs_to class, it is already singular #4117 [keithm@infused.org]

* Allow set_fixture_class to take Classes instead of strings for a class in a module.  Raise FixtureClassNotFound if a fixture can't load.  [Rick Olson]

* Fix quoting of inheritance column for STI eager loading #4098 [Jonathan Viney <jonathan@bluewire.net.nz>]

* Added smarter table aliasing for eager associations for multiple self joins #3580 [Rick Olson]

    * The first time a table is referenced in a join, no alias is used.
    * After that, the parent class name and the reflection name are used.
    
        Tree.find(:all, :include => :children) # LEFT OUTER JOIN trees AS tree_children ...
    
    * Any additional join references get a numerical suffix like '_2', '_3', etc.

* Fixed eager loading problems with single-table inheritance #3580 [Rick Olson]. Post.find(:all, :include => :special_comments) now returns all posts, and any special comments that the posts may have. And made STI work with has_many :through and polymorphic belongs_to.

* Added cascading eager loading that allows for queries like Author.find(:all, :include=> { :posts=> :comments }), which will fetch all authors, their posts, and the comments belonging to those posts in a single query (using LEFT OUTER JOIN) #3913 [anna@wota.jp]. Examples:

    # cascaded in two levels
    >> Author.find(:all, :include=>{:posts=>:comments})
    => authors
         +- posts
              +- comments
    
    # cascaded in two levels and normal association
    >> Author.find(:all, :include=>[{:posts=>:comments}, :categorizations])
    => authors
         +- posts
              +- comments
         +- categorizations
    
    # cascaded in two levels with two has_many associations
    >> Author.find(:all, :include=>{:posts=>[:comments, :categorizations]})
    => authors
         +- posts
              +- comments
              +- categorizations
    
    # cascaded in three levels
    >> Company.find(:all, :include=>{:groups=>{:members=>{:favorites}}})
    => companies
         +- groups
              +- members
                   +- favorites
    
* Make counter cache work when replacing an association #3245 [eugenol@gmail.com]

* Make migrations verbose [Jamis Buck]

* Make counter_cache work with polymorphic belongs_to [Jamis Buck]

* Fixed that calling HasOneProxy#build_model repeatedly would cause saving to happen #4058 [anna@wota.jp]

* Added Sybase database adapter that relies on the Sybase Open Client bindings (see http://raa.ruby-lang.org/project/sybase-ctlib) #3765 [John Sheets]. It's almost completely Active Record compliant (including migrations), but has the following caveats:

    * Does not support DATE SQL column types; use DATETIME instead.
    * Date columns on HABTM join tables are returned as String, not Time.
    * Insertions are potentially broken for :polymorphic join tables
    * BLOB column access not yet fully supported

* Clear stale, cached connections left behind by defunct threads. [Jeremy Kemper]

* CHANGED DEFAULT: set ActiveRecord::Base.allow_concurrency to false.  Most AR usage is in single-threaded applications. [Jeremy Kemper]

* Renamed the "oci" adapter to "oracle", but kept the old name as an alias #4017 [schoenm@earthlink.net]

* Fixed that Base.save should always return false if the save didn't succeed, including if it has halted by before_save's #1861, #2477 [DHH]

* Speed up class -> connection caching and stale connection verification.  #3979 [Stefan Kaes]

* Add set_fixture_class to allow the use of table name accessors with models which use set_table_name. [Kevin Clark]

* Added that fixtures to placed in subdirectories of the main fixture files are also loaded #3937 [dblack@wobblini.net]

* Define attribute query methods to avoid method_missing calls. #3677 [jonathan@bluewire.net.nz]

* ActiveRecord::Base.remove_connection explicitly closes database connections and doesn't corrupt the connection cache. Introducing the disconnect! instance method for the PostgreSQL, MySQL, and SQL Server adapters; implementations for the others are welcome.  #3591 [Simon Stapleton, Tom Ward]

* Added support for nested scopes #3407 [anna@wota.jp]. Examples:

    Developer.with_scope(:find => { :conditions => "salary > 10000", :limit => 10 }) do
      Developer.find(:all)     # => SELECT * FROM developers WHERE (salary > 10000) LIMIT 10

      # inner rule is used. (all previous parameters are ignored)
      Developer.with_exclusive_scope(:find => { :conditions => "name = 'Jamis'" }) do
        Developer.find(:all)   # => SELECT * FROM developers WHERE (name = 'Jamis')
      end

      # parameters are merged
      Developer.with_scope(:find => { :conditions => "name = 'Jamis'" }) do
        Developer.find(:all)   # => SELECT * FROM developers WHERE (( salary > 10000 ) AND ( name = 'Jamis' )) LIMIT 10
      end
    end

* Fixed db2 connection with empty user_name and auth options #3622 [phurley@gmail.com]

* Fixed validates_length_of to work on UTF-8 strings by using characters instead of bytes #3699 [Masao Mutoh]

* Fixed that reflections would bleed across class boundaries in single-table inheritance setups #3796 [lars@pind.com]

* Added calculations: Base.count, Base.average, Base.sum, Base.minimum, Base.maxmium, and the generic Base.calculate. All can be used with :group and :having. Calculations and statitics need no longer require custom SQL. #3958 [Rick Olson]. Examples:

    Person.average :age
    Person.minimum :age
    Person.maximum :age
    Person.sum :salary, :group => :last_name

* Renamed Errors#count to Errors#size but kept an alias for the old name (and included an alias for length too) #3920 [contact@lukeredpath.co.uk]

* Reflections don't attempt to resolve module nesting of association classes. Simplify type computation. [Jeremy Kemper]

* Improved the Oracle OCI Adapter with better performance for column reflection (from #3210), fixes to migrations (from #3476 and #3742), tweaks to unit tests (from #3610), and improved documentation (from #2446) #3879 [Aggregated by schoenm@earthlink.net]

* Fixed that the schema_info table used by ActiveRecord::Schema.define should respect table pre- and suffixes #3834 [rubyonrails@atyp.de]

* Added :select option to Base.count that'll allow you to select something else than * to be counted on. Especially important for count queries using DISTINCT #3839 [skaes]

* Correct syntax error in mysql DDL,  and make AAACreateTablesTest run first [Bob Silva]

* Allow :include to be used with has_many :through associations #3611 [Michael Schoen]

* PostgreSQL: smarter schema dumps using pk_and_sequence_for(table).  #2920 [Blair Zajac]

* SQLServer: more compatible limit/offset emulation.  #3779 [Tom Ward]

* Polymorphic join support for has_one associations (has_one :foo, :as => :bar)  #3785 [Rick Olson]

* PostgreSQL: correctly parse negative integer column defaults.  #3776 [bellis@deepthought.org]

* Fix problems with count when used with :include [Jeremy Hopple and Kevin Clark]

* ActiveRecord::RecordInvalid now states which validations failed in its default error message [Tobias Luetke]

* Using AssociationCollection#build with arrays of hashes should call build, not create [DHH]

* Remove definition of reloadable? from ActiveRecord::Base to make way for new Reloadable code. [Nicholas Seckar]

* Fixed schema handling for DB2 adapter that didn't work: an initial schema could be set, but it wasn't used when getting tables and indexes #3678 [Maik Schmidt]

* Support the :column option for remove_index with the PostgreSQL adapter. #3661 [shugo@ruby-lang.org]

* Add documentation for add_index and remove_index. #3600 [Manfred Stienstra <m.stienstra@fngtps.com>]

* If the OCI library is not available, raise an exception indicating as much. #3593 [schoenm@earthlink.net]

* Add explicit :order in finder tests as postgresql orders results differently by default. #3577. [Rick Olson]

* Make dynamic finders honor additional passed in :conditions. #3569 [Oleg Pudeyev <pudeyo@rpi.edu>, Marcel Molina Jr.]

* Show a meaningful error when the DB2 adapter cannot be loaded due to missing dependencies. [Nicholas Seckar]

* Make .count work for has_many associations with multi line finder sql [schoenm@earthlink.net]

* Add AR::Base.base_class for querying the ancestor AR::Base subclass [Jamis Buck]

* Allow configuration of the column used for optimistic locking [wilsonb@gmail.com]

* Don't hardcode 'id' in acts as list.  [ror@philippeapril.com]

* Fix date errors for SQLServer in association tests. #3406 [kevin.clark@gmal.com]

* Escape database name in MySQL adapter when creating and dropping databases. #3409 [anna@wota.jp]

* Disambiguate table names for columns in validates_uniquness_of's WHERE clause. #3423 [alex.borovsky@gmail.com]

* .with_scope imposed create parameters now bypass attr_protected [Tobias Luetke]

* Don't raise an exception when there are more keys than there are named bind variables when sanitizing conditions. [Marcel Molina Jr.]

* Multiple enhancements and adjustments to DB2 adaptor. #3377 [contact@maik-schmidt.de]

* Sanitize scoped conditions. [Marcel Molina Jr.]

* Added option to Base.reflection_of_all_associations to specify a specific association to scope the call. For example Base.reflection_of_all_associations(:has_many) [DHH]

* Added ActiveRecord::SchemaDumper.ignore_tables which tells SchemaDumper which tables to ignore. Useful for tables with funky column like the ones required for tsearch2. [TobiasLuetke]

* SchemaDumper now doesn't fail anymore when there are unknown column types in the schema. Instead the table is ignored and a Comment is left in the schema.rb. [TobiasLuetke]

* Fixed that saving a model with multiple habtm associations would only save the first one.  #3244 [yanowitz-rubyonrails@quantumfoam.org, Florian Weber]

* Fix change_column to work with PostgreSQL 7.x and 8.x.  #3141 [wejn@box.cz, Rick Olson, Scott Barron] 

* removed :piggyback in favor of just allowing :select on :through associations. [Tobias Luetke] 

* made method missing delegation to class methods on relation target work on :through associations. [Tobias Luetke] 

* made .find() work on :through relations. [Tobias Luetke] 

* Fix typo in association docs. #3296. [Blair Zajac]

* Fixed :through relations when using STI inherited classes would use the inherited class's name as foreign key on the join model [Tobias Luetke] 

*1.13.2* (December 13th, 2005)

* Become part of Rails 1.0

* MySQL: allow encoding option for mysql.rb driver.  [Jeremy Kemper]

* Added option inheritance for find calls on has_and_belongs_to_many and has_many assosociations [DHH]. Example:

    class Post
      has_many :recent_comments, :class_name => "Comment", :limit => 10, :include => :author
    end
    
    post.recent_comments.find(:all) # Uses LIMIT 10 and includes authors
    post.recent_comments.find(:all, :limit => nil) # Uses no limit but include authors
    post.recent_comments.find(:all, :limit => nil, :include => nil) # Uses no limit and doesn't include authors

* Added option to specify :group, :limit, :offset, and :select options from find on has_and_belongs_to_many and has_many assosociations [DHH]

* MySQL: fixes for the bundled mysql.rb driver.  #3160 [Justin Forder]

* SQLServer: fix obscure optimistic locking bug.  #3068 [kajism@yahoo.com]

* SQLServer: support uniqueidentifier columns.  #2930 [keithm@infused.org]

* SQLServer: cope with tables names qualified by owner.  #3067 [jeff@ministrycentered.com]

* SQLServer: cope with columns with "desc" in the name.  #1950 [Ron Lusk, Ryan Tomayko]

* SQLServer: cope with primary keys with "select" in the name.  #3057 [rdifrango@captechventures.com]

* Oracle: active? performs a select instead of a commit.  #3133 [Michael Schoen]

* MySQL: more robust test for nullified result hashes.  #3124 [Stefan Kaes]

* Reloading an instance refreshes its aggregations as well as its associations.  #3024 [FranÃ§ois Beausolei]

* Fixed that using :include together with :conditions array in Base.find would cause NoMethodError #2887 [Paul Hammmond]

* PostgreSQL: more robust sequence name discovery.  #3087 [Rick Olson]

* Oracle: use syntax compatible with Oracle 8.  #3131 [Michael Schoen]

* MySQL: work around ruby-mysql/mysql-ruby inconsistency with mysql.stat.  Eliminate usage of mysql.ping because it doesn't guarantee reconnect.  Explicitly close and reopen the connection instead.  [Jeremy Kemper]

* Added preliminary support for polymorphic associations [DHH]

* Added preliminary support for join models [DHH]

* Allow validate_uniqueness_of to be scoped by more than just one column.  #1559. [jeremy@jthopple.com, Marcel Molina Jr.]

* Firebird: active? and reconnect! methods for handling stale connections.  #428 [Ken Kunz <kennethkunz@gmail.com>]

* Firebird: updated for FireRuby 0.4.0.  #3009 [Ken Kunz <kennethkunz@gmail.com>]

* MySQL and PostgreSQL: active? compatibility with the pure-Ruby driver.  #428 [Jeremy Kemper]

* Oracle: active? check pings the database rather than testing the last command status.  #428 [Michael Schoen]

* SQLServer: resolve column aliasing/quoting collision when using limit or offset in an eager find.  #2974 [kajism@yahoo.com]

* Reloading a model doesn't lose track of its connection.  #2996 [junk@miriamtech.com, Jeremy Kemper]

* Fixed bug where using update_attribute after pushing a record to a habtm association of the object caused duplicate rows in the join table. #2888 [colman@rominato.com, Florian Weber, Michael Schoen]

* MySQL, PostgreSQL: reconnect! also reconfigures the connection.  Otherwise, the connection 'loses' its settings if it times out and is reconnected.  #2978 [Shugo Maeda]

* has_and_belongs_to_many: use JOIN instead of LEFT JOIN.  [Jeremy Kemper]

* MySQL: introduce :encoding option to specify the character set for client, connection, and results.  Only available for MySQL 4.1 and later with the mysql-ruby driver.  Do SHOW CHARACTER SET in mysql client to see available encodings.  #2975 [Shugo Maeda]

* Add tasks to create, drop and rebuild the MySQL and PostgreSQL test  databases. [Marcel Molina Jr.]

* Correct boolean handling in generated reader methods.  #2945 [don.park@gmail.com, Stefan Kaes]

* Don't generate read methods for columns whose names are not valid ruby method names.  #2946 [Stefan Kaes]

* Document :force option to create_table.  #2921 [Blair Zajac <blair@orcaware.com>]

* Don't add the same conditions twice in has_one finder sql.  #2916 [Jeremy Evans]

* Rename Version constant to VERSION. #2802 [Marcel Molina Jr.]

* Introducing the Firebird adapter.  Quote columns and use attribute_condition more consistently.  Setup guide: http://wiki.rubyonrails.com/rails/pages/Firebird+Adapter  #1874 [Ken Kunz <kennethkunz@gmail.com>]

* SQLServer: active? and reconnect! methods for handling stale connections.  #428 [kajism@yahoo.com, Tom Ward <tom@popdog.net>]

* Associations handle case-equality more consistently: item.parts.is_a?(Array) and item.parts === Array.  #1345 [MarkusQ@reality.com]

* SQLServer: insert uses given primary key value if not nil rather than SELECT @@IDENTITY.  #2866 [kajism@yahoo.com, Tom Ward <tom@popdog.net>]

* Oracle: active? and reconnect! methods for handling stale connections.  Optionally retry queries after reconnect.  #428 [Michael Schoen <schoenm@earthlink.net>]

* Correct documentation for Base.delete_all.  #1568 [Newhydra]

* Oracle: test case for column default parsing.  #2788 [Michael Schoen <schoenm@earthlink.net>]

* Update documentation for Migrations.  #2861 [Tom Werner <tom@cube6media.com>]

* When AbstractAdapter#log rescues an exception, attempt to detect and reconnect to an inactive database connection.  Connection adapter must respond to the active? and reconnect! instance methods.  Initial support for PostgreSQL, MySQL, and SQLite.  Make certain that all statements which may need reconnection are performed within a logged block: for example, this means no avoiding log(sql, name) { } if @logger.nil?  #428 [Jeremy Kemper]

* Oracle: Much faster column reflection.  #2848 [Michael Schoen <schoenm@earthlink.net>]

* Base.reset_sequence_name analogous to reset_table_name (mostly useful for testing).  Base.define_attr_method allows nil values.  [Jeremy Kemper]

* PostgreSQL: smarter sequence name defaults, stricter last_insert_id, warn on pk without sequence.  [Jeremy Kemper]

* PostgreSQL: correctly discover custom primary key sequences.  #2594 [Blair Zajac <blair@orcaware.com>, meadow.nnick@gmail.com, Jeremy Kemper]

* SQLServer: don't report limits for unsupported field types.  #2835 [Ryan Tomayko]

* Include the Enumerable module in ActiveRecord::Errors.  [Rick Bradley <rick@rickbradley.com>]

* Add :group option, correspond to GROUP BY, to the find method and to the has_many association.  #2818 [rubyonrails@atyp.de]

* Don't cast nil or empty strings to a dummy date.  #2789 [Rick Bradley <rick@rickbradley.com>]

* acts_as_list plays nicely with inheritance by remembering the class which declared it.  #2811 [rephorm@rephorm.com]

* Fix sqlite adaptor's detection of missing dbfile or database declaration. [Nicholas Seckar]

* Fixed acts_as_list for definitions without an explicit :order #2803 [jonathan@bluewire.net.nz]

* Upgrade bundled ruby-mysql 0.2.4 with mysql411 shim (see #440) to ruby-mysql 0.2.6 with a patchset for 4.1 protocol support.  Local change [301] is now a part of the main driver; reapplied local change [2182].  Removed GC.start from Result.free.  [tommy@tmtm.org, akuroda@gmail.com, Doug Fales <doug.fales@gmail.com>, Jeremy Kemper]

* Correct handling of complex order clauses with SQL Server limit emulation.  #2770 [Tom Ward <tom@popdog.net>, Matt B.]

* Correct whitespace problem in Oracle default column value parsing.  #2788 [rick@rickbradley.com]

* Destroy associated has_and_belongs_to_many records after all before_destroy callbacks but before destroy.  This allows you to act on the habtm association as you please while preserving referential integrity.  #2065 [larrywilliams1@gmail.com, sam.kirchmeier@gmail.com, elliot@townx.org, Jeremy Kemper]

* Deprecate the old, confusing :exclusively_dependent option in favor of :dependent => :delete_all.  [Jeremy Kemper]

* More compatible Oracle column reflection.  #2771 [Ryan Davis <ryand-ruby@zenspider.com>, Michael Schoen <schoenm@earthlink.net>]


*1.13.0* (November 7th, 2005)

* Fixed faulty regex in get_table_name method (SQLServerAdapter) #2639 [Ryan Tomayko]

* Added :include as an option for association declarations [DHH]. Example:

    has_many :posts, :include => [ :author, :comments ]

* Rename Base.constrain to Base.with_scope so it doesn't conflict with existing concept of database constraints.  Make scoping more robust: uniform method => parameters, validated method names and supported finder parameters, raise exception on nested scopes.  [Jeremy Kemper]  Example:

    Comment.with_scope(:find => { :conditions => 'active=true' }, :create => { :post_id => 5 }) do
      # Find where name = ? and active=true
      Comment.find :all, :conditions => ['name = ?', name]
      # Create comment associated with :post_id
      Comment.create :body => "Hello world"
    end

* Fixed that SQL Server should ignore :size declarations on anything but integer and string in the agnostic schema representation #2756 [Ryan Tomayko]

* Added constrain scoping for creates using a hash of attributes bound to the :creation key [DHH]. Example:

    Comment.constrain(:creation => { :post_id => 5 }) do
      # Associated with :post_id
      Comment.create :body => "Hello world"
    end
  
  This is rarely used directly, but allows for find_or_create on associations. So you can do:
  
    # If the tag doesn't exist, a new one is created that's associated with the person
    person.tags.find_or_create_by_name("Summer")

* Added find_or_create_by_X as a second type of dynamic finder that'll create the record if it doesn't already exist [DHH]. Example:

    # No 'Summer' tag exists
    Tag.find_or_create_by_name("Summer") # equal to Tag.create(:name => "Summer")
    
    # Now the 'Summer' tag does exist
    Tag.find_or_create_by_name("Summer") # equal to Tag.find_by_name("Summer")

* Added extension capabilities to has_many and has_and_belongs_to_many proxies [DHH]. Example:

    class Account < ActiveRecord::Base
      has_many :people do
        def find_or_create_by_name(name)
          first_name, *last_name = name.split
          last_name = last_name.join " "

          find_or_create_by_first_name_and_last_name(first_name, last_name)
        end
      end
    end

    person = Account.find(:first).people.find_or_create_by_name("David Heinemeier Hansson")
    person.first_name # => "David"
    person.last_name  # => "Heinemeier Hansson"

  Note that the anoymous module must be declared using brackets, not do/end (due to order of evaluation).

* Omit internal dtproperties table from SQLServer table list.  #2729 [rtomayko@gmail.com]

* Quote column names in generated SQL.  #2728 [rtomayko@gmail.com]

* Correct the pure-Ruby MySQL 4.1.1 shim's version test.  #2718 [Jeremy Kemper]

* Add Model.create! to match existing model.save! method.  When save! raises RecordInvalid, you can catch the exception, retrieve the invalid record (invalid_exception.record), and see its errors (invalid_exception.record.errors).  [Jeremy Kemper]

* Correct fixture behavior when table name pluralization is off.  #2719 [Rick Bradley <rick@rickbradley.com>]

* Changed :dbfile to :database for SQLite adapter for consistency (old key still works as an alias) #2644 [Dan Peterson]

* Added migration support for Oracle #2647 [Michael Schoen]

* Worked around that connection can't be reset if allow_concurrency is off.  #2648 [Michael Schoen <schoenm@earthlink.net>]

* Fixed SQL Server adapter to pass even more tests and do even better #2634 [rtomayko@gmail.com]

* Fixed SQL Server adapter so it honors options[:conditions] when applying :limits #1978 [Tom Ward]

* Added migration support to SQL Server adapter (please someone do the same for Oracle and DB2) #2625 [Tom Ward]

* Use AR::Base.silence rather than AR::Base.logger.silence in fixtures to preserve Log4r compatibility.  #2618 [dansketcher@gmail.com]

* Constraints are cloned so they can't be inadvertently modified while they're
in effect.  Added :readonly finder constraint.  Calling an association collection's class method (Part.foobar via item.parts.foobar) constrains :readonly => false since the collection's :joins constraint would otherwise force it to true.  [Jeremy Kemper <rails@bitsweat.net>]

* Added :offset and :limit to the kinds of options that Base.constrain can use #2466 [duane.johnson@gmail.com]

* Fixed handling of nil number columns on Oracle and cleaned up tests for Oracle in general #2555 [schoenm@earthlink.net]

* Added quoted_true and quoted_false methods and tables to db2_adapter and cleaned up tests for DB2 #2493, #2624 [maik schmidt]


*1.12.2* (October 26th, 2005)

* Allow symbols to rename columns when using SQLite adapter. #2531 [kevin.clark@gmail.com]

* Map Active Record time to SQL TIME.  #2575, #2576 [Robby Russell <robby@planetargon.com>]

* Clarify semantics of ActiveRecord::Base#respond_to?  #2560 [skaes@web.de]

* Fixed Association#clear for associations which have not yet been accessed. #2524 [Patrick Lenz <patrick@lenz.sh>]

* HABTM finders shouldn't return readonly records.  #2525 [Patrick Lenz <patrick@lenz.sh>]

* Make all tests runnable on their own. #2521. [Blair Zajac <blair@orcaware.com>]


*1.12.1* (October 19th, 2005)

* Always parenthesize :conditions options so they may be safely combined with STI and constraints.

* Correct PostgreSQL primary key sequence detection.  #2507 [tmornini@infomania.com]

* Added support for using limits in eager loads that involve has_many and has_and_belongs_to_many associations


*1.12.0* (October 16th, 2005)

* Update/clean up documentation (rdoc)

* PostgreSQL sequence support.  Use set_sequence_name in your model class to specify its primary key sequence.  #2292 [Rick Olson <technoweenie@gmail.com>, Robby Russell <robby@planetargon.com>]

* Change default logging colors to work on both white and black backgrounds. [Sam Stephenson]

* YAML fixtures support ordered hashes for fixtures with foreign key dependencies in the same table.  #1896 [purestorm@ggnore.net]

* :dependent now accepts :nullify option. Sets the foreign key of the related objects to NULL instead of deleting them. #2015 [Robby Russell <robby@planetargon.com>] 

* Introduce read-only records.  If you call object.readonly! then it will mark the object as read-only and raise ReadOnlyRecord if you call object.save.  object.readonly? reports whether the object is read-only.  Passing :readonly => true to any finder method will mark returned records as read-only.  The :joins option now implies :readonly, so if you use this option, saving the same record will now fail.  Use find_by_sql to work around.

* Avoid memleak in dev mode when using fcgi

* Simplified .clear on active record associations by using the existing delete_records method. #1906 [Caleb <me@cpb.ca>]

* Delegate access to a customized primary key to the conventional id method. #2444. [Blair Zajac <blair@orcaware.com>]

* Fix errors caused by assigning a has-one or belongs-to property to itself

* Add ActiveRecord::Base.schema_format setting which specifies how databases should be dumped [Sam Stephenson]

* Update DB2 adapter. #2206. [contact@maik-schmidt.de]

* Corrections to SQLServer native data types. #2267.  [rails.20.clarry@spamgourmet.com]

* Deprecated ActiveRecord::Base.threaded_connection in favor of ActiveRecord::Base.allow_concurrency.

* Protect id attribute from mass assigment even when the primary key is set to something else. #2438. [Blair Zajac <blair@orcaware.com>]

* Misc doc fixes (typos/grammar/etc.). #2430. [coffee2code]

* Add test coverage for content_columns. #2432. [coffee2code]

* Speed up for unthreaded environments. #2431. [skaes@web.de]

* Optimization for Mysql selects using mysql-ruby extension greater than 2.6.3.  #2426. [skaes@web.de]

* Speed up the setting of table_name. #2428. [skaes@web.de]

* Optimize instantiation of STI subclass records. In partial fullfilment of #1236. [skaes@web.de]

* Fix typo of 'constrains' to 'contraints'. #2069. [Michael Schuerig <michael@schuerig.de>]

* Optimization refactoring for add_limit_offset!. In partial fullfilment of #1236. [skaes@web.de]

* Add ability to get all siblings, including the current child, with acts_as_tree. Recloses #2140. [Michael Schuerig <michael@schuerig.de>]

* Add geometric type for postgresql adapter. #2233 [akaspick@gmail.com]

* Add option (true by default) to generate reader methods for each attribute of a record to avoid the overhead of calling method missing. In partial fullfilment of #1236. [skaes@web.de]

* Add convenience predicate methods on Column class. In partial fullfilment of #1236. [skaes@web.de]

* Raise errors when invalid hash keys are passed to ActiveRecord::Base.find. #2363  [Chad Fowler <chad@chadfowler.com>, Nicholas Seckar]

* Added :force option to create_table that'll try to drop the table if it already exists before creating

* Fix transactions so that calling return while inside a transaction will not leave an open transaction on the connection. [Nicholas Seckar]

* Use foreign_key inflection uniformly.  #2156 [Blair Zajac <blair@orcaware.com>]

* model.association.clear should destroy associated objects if :dependent => true instead of nullifying their foreign keys.  #2221 [joergd@pobox.com, ObieFernandez <obiefernandez@gmail.com>]

* Returning false from before_destroy should cancel the action.  #1829 [Jeremy Huffman]

* Recognize PostgreSQL NOW() default as equivalent to CURRENT_TIMESTAMP or CURRENT_DATE, depending on the column's type.  #2256 [mat <mat@absolight.fr>]

* Extensive documentation for the abstract database adapter.  #2250 [François Beausoleil <fbeausoleil@ftml.net>]

* Clean up Fixtures.reset_sequences for PostgreSQL.  Handle tables with no rows and models with custom primary keys.  #2174, #2183 [jay@jay.fm, Blair Zajac <blair@orcaware.com>]

* Improve error message when nil is assigned to an attr which validates_size_of within a range.  #2022 [Manuel Holtgrewe <purestorm@ggnore.net>]

* Make update_attribute use the same writer method that update_attributes uses.
 #2237 [trevor@protocool.com]

* Make migrations honor table name prefixes and suffixes. #2298 [Jakob S, Marcel Molina]

* Correct and optimize PostgreSQL bytea escaping.  #1745, #1837 [dave@cherryville.org, ken@miriamtech.com, bellis@deepthought.org]

* Fixtures should only reset a PostgreSQL sequence if it corresponds to an integer primary key named id.  #1749 [chris@chrisbrinker.com]

* Standardize the interpretation of boolean columns in the Mysql and Sqlite adapters. (Use MysqlAdapter.emulate_booleans = false to disable this behavior)

* Added new symbol-driven approach to activating observers with Base#observers= [DHH]. Example:

    ActiveRecord::Base.observers = :cacher, :garbage_collector

* Added AbstractAdapter#select_value and AbstractAdapter#select_values as convenience methods for selecting single values, instead of hashes, of the first column in a SELECT #2283 [solo@gatelys.com]

* Wrap :conditions in parentheses to prevent problems with OR's #1871 [Jamis Buck]

* Allow the postgresql adapter to work with the SchemaDumper. [Jamis Buck]

* Add ActiveRecord::SchemaDumper for dumping a DB schema to a pure-ruby file, making it easier to consolidate large migration lists and port database schemas between databases. [Jamis Buck]

* Fixed migrations for Windows when using more than 10 [David Naseby]

* Fixed that the create_x method from belongs_to wouldn't save the association properly #2042 [Florian Weber]

* Fixed saving a record with two unsaved belongs_to associations pointing to the same object #2023 [Tobias Luetke]

* Improved migrations' behavior when the schema_info table is empty. [Nicholas Seckar]

* Fixed that Observers didn't observe sub-classes #627 [Florian Weber]

* Fix eager loading error messages, allow :include to specify tables using strings or symbols. Closes #2222 [Marcel Molina]

* Added check for RAILS_CONNECTION_ADAPTERS on startup and only load the connection adapters specified within if its present (available in Rails through config.connection_adapters using the new config) #1958 [skae]

* Fixed various problems with has_and_belongs_to_many when using customer finder_sql #2094 [Florian Weber]

* Added better exception error when unknown column types are used with migrations #1814 [fbeausoleil@ftml.net]

* Fixed "connection lost" issue with the bundled Ruby/MySQL driver (would kill the app after 8 hours of inactivity) #2163, #428 [kajism@yahoo.com]

* Fixed comparison of Active Record objects so two new objects are not equal #2099 [deberg]

* Fixed that the SQL Server adapter would sometimes return DBI::Timestamp objects instead of Time #2127 [Tom Ward]

* Added the instance methods #root and #ancestors on acts_as_tree and fixed siblings to not include the current node #2142, #2140 [coffee2code]

* Fixed that Active Record would call SHOW FIELDS twice (or more) for the same model when the cached results were available #1947 [sd@notso.net]

* Added log_level and use_silence parameter to ActiveRecord::Base.benchmark. The first controls at what level the benchmark statement will be logged (now as debug, instead of info) and the second that can be passed false to include all logging statements during the benchmark block/

* Make sure the schema_info table is created before querying the current version #1903

* Fixtures ignore table name prefix and suffix #1987 [Jakob S]

* Add documentation for index_type argument to add_index method for migrations #2005 [blaine@odeo.com]

* Modify read_attribute to allow a symbol argument #2024 [Ken Kunz]

* Make destroy return self #1913 [sebastian.kanthak@muehlheim.de]

* Fix typo in validations documentation #1938 [court3nay]

* Make acts_as_list work for insert_at(1) #1966 [hensleyl@papermountain.org]

* Fix typo in count_by_sql documentation #1969 [Alexey Verkhovsky]

* Allow add_column and create_table to specify NOT NULL #1712 [emptysands@gmail.com]

* Fix create_table so that id column is implicitly added [Rick Olson]

* Default sequence names for Oracle changed to #{table_name}_seq, which is the most commonly used standard. In addition, a new method ActiveRecord::Base#set_sequence_name allows the developer to set the sequence name per model. This is a non-backwards-compatible change -- anyone using the old-style "rails_sequence" will need to either create new sequences, or set: ActiveRecord::Base.set_sequence_name = "rails_sequence" #1798

* OCIAdapter now properly handles synonyms, which are commonly used to separate out the schema owner from the application user #1798

* Fixed the handling of camelCase columns names in Oracle #1798

* Implemented for OCI the Rakefile tasks of :clone_structure_to_test, :db_structure_dump, and :purge_test_database, which enable Oracle folks to enjoy all the agile goodness of Rails for testing. Note that the current implementation is fairly limited -- only tables and sequences are cloned, not constraints or indexes. A full clone in Oracle generally requires some manual effort, and is version-specific. Post 9i, Oracle recommends the use of the DBMS_METADATA package, though that approach requires editing of the physical characteristics generated #1798

* Fixed the handling of multiple blob columns in Oracle if one or more of them are null #1798

* Added support for calling constrained class methods on has_many and has_and_belongs_to_many collections #1764 [Tobias Luetke]

    class Comment < AR:B
      def self.search(q)
        find(:all, :conditions => ["body = ?", q])
      end
    end 

    class Post < AR:B
      has_many :comments
    end

    Post.find(1).comments.search('hi') # => SELECT * from comments WHERE post_id = 1 AND body = 'hi'
  
  NOTICE: This patch changes the underlying SQL generated by has_and_belongs_to_many queries. If your relying on that, such as
  by explicitly referencing the old t and j aliases, you'll need to update your code. Of course, you _shouldn't_ be relying on
  details like that no less than you should be diving in to touch private variables. But just in case you do, consider yourself
  noticed :)

* Added migration support for SQLite (using temporary tables to simulate ALTER TABLE) #1771 [Sam Stephenson]

* Remove extra definition of supports_migrations? from abstract_adaptor.rb [Nicholas Seckar]

* Fix acts_as_list so that moving next-to-last item to the bottom does not result in duplicate item positions

* Fixed incompatibility in DB2 adapter with the new limit/offset approach #1718 [Maik Schmidt]

* Added :select option to find which can specify a different value than the default *, like find(:all, :select => "first_name, last_name"), if you either only want to select part of the columns or exclude columns otherwise included from a join #1338 [Stefan Kaes]


*1.11.1* (11 July, 2005)

* Added support for limit and offset with eager loading of has_one and belongs_to associations. Using the options with has_many and has_and_belongs_to_many associations will now raise an ActiveRecord::ConfigurationError #1692 [Rick Olsen]

* Fixed that assume_bottom_position (in acts_as_list) could be called on items already last in the list and they would move one position away from the list #1648 [tyler@kianta.com]

* Added ActiveRecord::Base.threaded_connections flag to turn off 1-connection per thread (required for thread safety). By default it's on, but WEBrick in Rails need it off #1685 [Sam Stephenson]

* Correct reflected table name for singular associations.  #1688 [court3nay@gmail.com]

* Fixed optimistic locking with SQL Server #1660 [tom@popdog.net]

* Added ActiveRecord::Migrator.migrate that can figure out whether to go up or down based on the target version and the current

* Added better error message for "packets out of order" #1630 [courtenay]

* Fixed first run of "rake migrate" on PostgreSQL by not expecting a return value on the id #1640


*1.11.0* (6 July, 2005)

* Fixed that Yaml error message in fixtures hid the real error #1623 [Nicholas Seckar]

* Changed logging of SQL statements to use the DEBUG level instead of INFO

* Added new Migrations framework for describing schema transformations in a way that can be easily applied across multiple databases #1604 [Tobias Luetke] See documentation under ActiveRecord::Migration and the additional support in the Rails rakefile/generator.

* Added callback hooks to association collections #1549 [Florian Weber]. Example:

    class Project
      has_and_belongs_to_many :developers, :before_add => :evaluate_velocity
    
      def evaluate_velocity(developer)
        ...
      end
    end 
  
  ..raising an exception will cause the object not to be added (or removed, with before_remove).
    

* Fixed Base.content_columns call for SQL Server adapter #1450 [DeLynn Berry]

* Fixed Base#write_attribute to work with both symbols and strings #1190 [Paul Legato]

* Fixed that has_and_belongs_to_many didn't respect single table inheritance types #1081 [Florian Weber]

* Speed up ActiveRecord#method_missing for the common case (read_attribute).

* Only notify observers on after_find and after_initialize if these methods are defined on the model.  #1235 [skaes@web.de]

* Fixed that single-table inheritance sub-classes couldn't be used to limit the result set with eager loading #1215 [Chris McGrath]

* Fixed validates_numericality_of to work with overrided getter-method when :allow_nil is on #1316 [raidel@onemail.at]

* Added roots, root, and siblings to the batch of methods added by acts_as_tree #1541 [michael@schuerig.de]

* Added support for limit/offset with the MS SQL Server driver so that pagination will now work #1569 [DeLynn Berry]

* Added support for ODBC connections to MS SQL Server so you can connect from a non-Windows machine #1569 [Mark Imbriaco/DeLynn Berry]

* Fixed that multiparameter posts ignored attr_protected #1532 [alec+rails@veryclever.net]

* Fixed problem with eager loading when using a has_and_belongs_to_many association using :association_foreign_key #1504 [flash@vanklinkenbergsoftware.nl]

* Fixed Base#find to honor the documentation on how :joins work and make them consistent with Base#count #1405 [pritchie@gmail.com]. What used to be:

    Developer.find :all, :joins => 'developers_projects', :conditions => 'id=developer_id AND project_id=1'
  
  ...should instead be:
  
    Developer.find(
      :all, 
      :joins => 'LEFT JOIN developers_projects ON developers.id = developers_projects.developer_id', 
      :conditions => 'project_id=1'
    )    

* Fixed that validations didn't respecting custom setting for too_short, too_long messages #1437 [Marcel Molina]

* Fixed that clear_association_cache doesn't delete new associations on new records (so you can safely place new records in the session with Action Pack without having new associations wiped) #1494 [cluon]

* Fixed that calling Model.find([]) returns [] and doesn't throw an exception #1379

* Fixed that adding a record to a has_and_belongs_to collection would always save it -- now it only saves if its a new record #1203 [Alisdair McDiarmid]

* Fixed saving of in-memory association structures to happen as a after_create/after_update callback instead of after_save -- that way you can add new associations in after_create/after_update callbacks without getting them saved twice

* Allow any Enumerable, not just Array, to work as bind variables #1344 [Jeremy Kemper]

* Added actual database-changing behavior to collection assigment for has_many and has_and_belongs_to_many #1425 [Sebastian Kanthak].
  Example:

    david.projects = [Project.find(1), Project.new("name" => "ActionWebSearch")]
    david.save
  
  If david.projects already contain the project with ID 1, this is left unchanged. Any other projects are dropped. And the new
  project is saved when david.save is called.
  
  Also included is a way to do assignments through IDs, which is perfect for checkbox updating, so you get to do:
  
    david.project_ids = [1, 5, 7]

* Corrected typo in find SQL for has_and_belongs_to_many.  #1312 [ben@bensinclair.com]

* Fixed sanitized conditions for has_many finder method.  #1281 [jackc@hylesanderson.com, pragdave, Tobias Luetke]

* Comprehensive PostgreSQL schema support.  Use the optional schema_search_path directive in database.yml to give a comma-separated list of schemas to search for your tables.  This allows you, for example, to have tables in a shared schema without having to use a custom table name.  See http://www.postgresql.org/docs/8.0/interactive/ddl-schemas.html to learn more.  #827 [dave@cherryville.org]

* Corrected @@configurations typo #1410 [david@ruppconsulting.com]

* Return PostgreSQL columns in the order they were declared #1374 [perlguy@gmail.com]

* Allow before/after update hooks to work on models using optimistic locking 

* Eager loading of dependent has_one associations won't delete the association #1212

* Added a second parameter to the build and create method for has_one that controls whether the existing association should be replaced (which means nullifying its foreign key as well). By default this is true, but false can be passed to prevent it.

* Using transactional fixtures now causes the data to be loaded only once.

* Added fixture accessor methods that can be used when instantiated fixtures are disabled.

    fixtures :web_sites

    def test_something
      assert_equal "Ruby on Rails", web_sites(:rubyonrails).name
    end

* Added DoubleRenderError exception that'll be raised if render* is called twice #518 [Nicholas Seckar]

* Fixed exceptions occuring after render has been called #1096 [Nicholas Seckar]

* CHANGED: validates_presence_of now uses Errors#add_on_blank, which will make "  " fail the validation where it didn't before #1309

* Added Errors#add_on_blank which works like Errors#add_on_empty, but uses Object#blank? instead

* Added the :if option to all validations that can either use a block or a method pointer to determine whether the validation should be run or not. #1324 [Duane Johnson/jhosteny]. Examples:

  Conditional validations such as the following are made possible:
    validates_numericality_of :income, :if => :employed?

  Conditional validations can also solve the salted login generator problem:
    validates_confirmation_of :password, :if => :new_password?
  
  Using blocks:
    validates_presence_of :username, :if => Proc.new { |user| user.signup_step > 1 }

* Fixed use of construct_finder_sql when using :join #1288 [dwlt@dwlt.net]

* Fixed that :delete_sql in has_and_belongs_to_many associations couldn't access record properties #1299 [Rick Olson]

* Fixed that clone would break when an aggregate had the same name as one of its attributes #1307 [Jeremy Kemper]

* Changed that destroying an object will only freeze the attributes hash, which keeps the object from having attributes changed (as that wouldn't make sense), but allows for the querying of associations after it has been destroyed.

* Changed the callbacks such that observers are notified before the in-object callbacks are triggered. Without this change, it wasn't possible to act on the whole object in something like a before_destroy observer without having the objects own callbacks (like deleting associations) called first.

* Added option for passing an array to the find_all version of the dynamic finders and have it evaluated as an IN fragment. Example:

    # SELECT * FROM topics WHERE title IN ('First', 'Second')
    Topic.find_all_by_title(["First", "Second"])

* Added compatibility with camelCase column names for dynamic finders #533 [Dee.Zsombor]

* Fixed extraneous comma in count() function that made it not work with joins #1156 [jarkko/Dee.Zsombor]

* Fixed incompatibility with Base#find with an array of ids that would fail when using eager loading #1186 [Alisdair McDiarmid]

* Fixed that validate_length_of lost :on option when :within was specified #1195 [jhosteny@mac.com]

* Added encoding and min_messages options for PostgreSQL #1205 [shugo]. Configuration example:

    development:
      adapter: postgresql
      database: rails_development
      host: localhost
      username: postgres
      password:
      encoding: UTF8
      min_messages: ERROR

* Fixed acts_as_list where deleting an item that was removed from the list would ruin the positioning of other list items #1197 [Jamis Buck]

* Added validates_exclusion_of as a negative of validates_inclusion_of

* Optimized counting of has_many associations by setting the association to empty if the count is 0 so repeated calls doesn't trigger database calls


*1.10.1* (20th April, 2005)

* Fixed frivilous database queries being triggered with eager loading on empty associations and other things

* Fixed order of loading in eager associations

* Fixed stray comma when using eager loading and ordering together from has_many associations #1143


*1.10.0* (19th April, 2005)

* Added eager loading of associations as a way to solve the N+1 problem more gracefully without piggy-back queries. Example:

    for post in Post.find(:all, :limit => 100)
      puts "Post:            " + post.title
      puts "Written by:      " + post.author.name
      puts "Last comment on: " + post.comments.first.created_on
    end
  
  This used to generate 301 database queries if all 100 posts had both author and comments. It can now be written as:
  
    for post in Post.find(:all, :limit => 100, :include => [ :author, :comments ])
 
  ...and the number of database queries needed is now 1.

* Added new unified Base.find API and deprecated the use of find_first and find_all. See the documentation for Base.find. Examples:

    Person.find(1, :conditions => "administrator = 1", :order => "created_on DESC")
    Person.find(1, 5, 6, :conditions => "administrator = 1", :order => "created_on DESC")
    Person.find(:first, :order => "created_on DESC", :offset => 5)
    Person.find(:all, :conditions => [ "category IN (?)", categories], :limit => 50)
    Person.find(:all, :offset => 10, :limit => 10)

* Added acts_as_nested_set #1000 [wschenk]. Introduction:

    This acts provides Nested Set functionality.  Nested Set is similiar to Tree, but with
    the added feature that you can select the children and all of it's descendants with
    a single query.  A good use case for this is a threaded post system, where you want
    to display every reply to a comment without multiple selects.

* Added Base.save! that attempts to save the record just like Base.save but will raise a RecordInvalid exception instead of returning false if the record is not valid [After much pestering from Dave Thomas]

* Fixed PostgreSQL usage of fixtures with regards to public schemas and table names with dots #962 [gnuman1@gmail.com]

* Fixed that fixtures were being deleted in the same order as inserts causing FK errors #890 [andrew.john.peters@gmail.com]

* Fixed loading of fixtures in to be in the right order (or PostgreSQL would bark) #1047 [stephenh@chase3000.com]

* Fixed page caching for non-vhost applications living underneath the root #1004 [Ben Schumacher]

* Fixes a problem with the SQL Adapter which was resulting in IDENTITY_INSERT not being set to ON when it should be #1104 [adelle]

* Added the option to specify the acceptance string in validates_acceptance_of #1106 [caleb@aei-tech.com]

* Added insert_at(position) to acts_as_list #1083 [DeLynnB]

* Removed the default order by id on has_and_belongs_to_many queries as it could kill performance on large sets (you can still specify by hand with :order)

* Fixed that Base.silence should restore the old logger level when done, not just set it to DEBUG #1084 [yon@milliped.com]

* Fixed boolean saving on Oracle #1093 [mparrish@pearware.org]

* Moved build_association and create_association for has_one and belongs_to out of deprecation as they work when the association is nil unlike association.build and association.create, which require the association to be already in place #864

* Added rollbacks of transactions if they're active as the dispatcher is killed gracefully (TERM signal) #1054 [Leon Bredt]

* Added quoting of column names for fixtures #997 [jcfischer@gmail.com]

* Fixed counter_sql when no records exist in database for PostgreSQL (would give error, not 0) #1039 [Caleb Tennis]

* Fixed that benchmarking times for rendering included db runtimes #987 [skaes@web.de]

* Fixed boolean queries for t/f fields in PostgreSQL #995 [dave@cherryville.org]

* Added that model.items.delete(child) will delete the child, not just set the foreign key to nil, if the child is dependent on the model #978 [Jeremy Kemper]

* Fixed auto-stamping of dates (created_on/updated_on) for PostgreSQL #985 [dave@cherryville.org]

* Fixed Base.silence/benchmark to only log if a logger has been configured #986 [skaes@web.de]

* Added a join parameter as the third argument to Base.find_first and as the second to Base.count #426, #988 [skaes@web.de]

* Fixed bug in Base#hash method that would treat records with the same string-based id as different [Dave Thomas]

* Renamed DateHelper#distance_of_time_in_words_to_now to DateHelper#time_ago_in_words (old method name is still available as a deprecated alias)


*1.9.1* (27th March, 2005)

* Fixed that Active Record objects with float attribute could not be cloned #808

* Fixed that MissingSourceFile's wasn't properly detected in production mode #925 [Nicholas Seckar]

* Fixed that :counter_cache option would look for a line_items_count column for a LineItem object instead of lineitems_count

* Fixed that AR exists?() would explode on postgresql if the passed id did not match the PK type #900 [Scott Barron]

* Fixed the MS SQL adapter to work with the new limit/offset approach and with binary data (still suffering from 7KB limit, though) #901 [delynnb]


*1.9.0* (22th March, 2005)

* Added adapter independent limit clause as a two-element array with the first being the limit, the second being the offset #795 [Sam Stephenson]. Example:

    Developer.find_all nil, 'id ASC', 5      # return the first five developers 
    Developer.find_all nil, 'id ASC', [3, 8] # return three developers, starting from #8 and forward
    
  This doesn't yet work with the DB2 or MS SQL adapters. Patches to make that happen are encouraged. 

* Added alias_method :to_param, :id to Base, such that Active Record objects to be used as URL parameters in Action Pack automatically #812 [Nicholas Seckar/Sam Stephenson]

* Improved the performance of the OCI8 adapter for Oracle #723 [pilx/gjenkins]

* Added type conversion before saving a record, so string-based values like "10.0" aren't left for the database to convert #820 [dave@cherryville.org]

* Added with additional settings for working with transactional fixtures and pre-loaded test databases #865 [mindel]

* Fixed acts_as_list to trigger remove_from_list on destroy after the fact, not before, so a unique position can be maintained #871 [Alisdair McDiarmid]

* Added the possibility of specifying fixtures in multiple calls #816 [kim@tinker.com]

* Added Base.exists?(id) that'll return true if an object of the class with the given id exists #854 [stian@grytoyr.net]

* Added optionally allow for nil or empty strings with validates_numericality_of #801 [Sebastian Kanthak]

* Fixed problem with using slashes in validates_format_of regular expressions #801 [Sebastian Kanthak]

* Fixed that SQLite3 exceptions are caught and reported properly #823 [yerejm]

* Added that all types of after_find/after_initialized callbacks are triggered if the explicit implementation is present, not only the explicit implementation itself

* Fixed that symbols can be used on attribute assignment, like page.emails.create(:subject => data.subject, :body => data.body)


*1.8.0* (7th March, 2005)

* Added ActiveRecord::Base.colorize_logging to control whether to use colors in logs or not (on by default)

* Added support for timestamp with time zone in PostgreSQL #560 [Scott Barron]

* Added MultiparameterAssignmentErrors and AttributeAssignmentError exceptions #777 [demetrius]. Documentation:

   * +MultiparameterAssignmentErrors+ -- collection of errors that occurred during a mass assignment using the 
     +attributes=+ method. The +errors+ property of this exception contains an array of +AttributeAssignmentError+ 
     objects that should be inspected to determine which attributes triggered the errors.
   * +AttributeAssignmentError+ -- an error occurred while doing a mass assignment through the +attributes=+ method.
     You can inspect the +attribute+ property of the exception object to determine which attribute triggered the error.

* Fixed that postgresql adapter would fails when reading bytea fields with null value #771 [rodrigo k]

* Added transactional fixtures that uses rollback to undo changes to fixtures instead of DELETE/INSERT -- it's much faster. See documentation under Fixtures #760 [Jeremy Kemper]

* Added destruction of dependent objects in has_one associations when a new assignment happens #742 [mindel]. Example:

    class Account < ActiveRecord::Base
      has_one :credit_card, :dependent => true
    end
    class CreditCard < ActiveRecord::Base
      belongs_to :account
    end

    account.credit_card # => returns existing credit card, lets say id = 12
    account.credit_card = CreditCard.create("number" => "123")
    account.save # => CC with id = 12 is destroyed


* Added validates_numericality_of #716 [skanthak/c.r.mcgrath]. Docuemntation:

    Validates whether the value of the specified attribute is numeric by trying to convert it to
    a float with Kernel.Float (if <tt>integer</tt> is false) or applying it to the regular expression
    <tt>/^[\+\-]?\d+$/</tt> (if <tt>integer</tt> is set to true).
    
      class Person < ActiveRecord::Base
        validates_numericality_of :value, :on => :create
      end
    
    Configuration options:
    * <tt>message</tt> - A custom error message (default is: "is not a number")
    * <tt>on</tt> Specifies when this validation is active (default is :save, other options :create, :update)
    * <tt>only_integer</tt> Specifies whether the value has to be an integer, e.g. an integral value (default is false)
    

* Fixed that HasManyAssociation#count was using :finder_sql rather than :counter_sql if it was available #445 [Scott Barron]

* Added better defaults for composed_of, so statements like composed_of :time_zone, :mapping => %w( time_zone time_zone ) can be written without the mapping part (it's now assumed)

* Added MacroReflection#macro which will return a symbol describing the macro used (like :composed_of or :has_many) #718, #248 [james@slashetc.com]


*1.7.0* (24th February, 2005)

* Changed the auto-timestamping feature to use ActiveRecord::Base.default_timezone instead of entertaining the parallel ActiveRecord::Base.timestamps_gmt method. The latter is now deprecated and will throw a warning on use (but still work) #710 [Jamis Buck]

* Added a OCI8-based Oracle adapter that has been verified to work with Oracle 8 and 9 #629 [Graham Jenkins]. Usage notes:

    1.  Key generation uses a sequence "rails_sequence" for all tables. (I couldn't find a simple
        and safe way of passing table-specific sequence information to the adapter.)
    2.  Oracle uses DATE or TIMESTAMP datatypes for both dates and times. Consequently I have had to
        resort to some hacks to get data converted to Date or Time in Ruby.
        If the column_name ends in _at (like created_at, updated_at) it's created as a Ruby Time. Else if the
        hours/minutes/seconds are 0, I make it a Ruby Date. Else it's a Ruby Time.
        This is nasty - but if you use Duck Typing you'll probably not care very much.
        In 9i it's tempting to map DATE to Date and TIMESTAMP to Time but I don't think that is
        valid - too many databases use DATE for both.
        Timezones and sub-second precision on timestamps are not supported.
    3.  Default values that are functions (such as "SYSDATE") are not supported. This is a
        restriction of the way active record supports default values.
    4.  Referential integrity constraints are not fully supported. Under at least
        some circumstances, active record appears to delete parent and child records out of
        sequence and out of transaction scope. (Or this may just be a problem of test setup.)

  The OCI8 driver can be retrieved from http://rubyforge.org/projects/ruby-oci8/

* Added option :schema_order to the PostgreSQL adapter to support the use of multiple schemas per database #697 [YuriSchimke]

* Optimized the SQL used to generate has_and_belongs_to_many queries by listing the join table first #693 [yerejm]

* Fixed that when using validation macros with a custom message, if you happened to use single quotes in the message string you would get a parsing error #657 [tonka]

* Fixed that Active Record would throw Broken Pipe errors with FCGI when the MySQL connection timed out instead of reconnecting #428 [Nicholas Seckar]

* Added options to specify an SSL connection for MySQL. Define the following attributes in the connection config (config/database.yml in Rails) to use it: sslkey, sslcert, sslca, sslcapath, sslcipher. To use SSL with no client certs, just set :sslca = '/dev/null'. http://dev.mysql.com/doc/mysql/en/secure-connections.html #604 [daniel@nightrunner.com]

* Added automatic dropping/creating of test tables for running the unit tests on all databases #587 [adelle@bullet.net.au]

* Fixed that find_by_* would fail when column names had numbers #670 [demetrius]

* Fixed the SQL Server adapter on a bunch of issues #667 [DeLynn]

    1. Created a new columns method that is much cleaner. 
    2. Corrected a problem with the select and select_all methods 
       that didn't account for the LIMIT clause being passed into raw SQL statements. 
    3. Implemented the string_to_time method in order to create proper instances of the time class. 
    4. Added logic to the simplified_type method that allows the database to specify the scale of float data. 
    5. Adjusted the quote_column_name to account for the fact that MS SQL is bothered by a forward slash in the data string.

* Fixed that the dynamic finder like find_all_by_something_boolean(false) didn't work #649 [lmarlow@yahoo.com]

* Added validates_each that validates each specified attribute against a block #610 [Jeremy Kemper]. Example:
    
    class Person < ActiveRecord::Base
      validates_each :first_name, :last_name do |record, attr|
        record.errors.add attr, 'starts with z.' if attr[0] == ?z
      end
    end

* Added :allow_nil as an explicit option for validates_length_of, so unless that's set to true having the attribute as nil will also return an error if a range is specified as :within #610 [Jeremy Kemper]

* Added that validates_* now accept blocks to perform validations #618 [Tim Bates]. Example:

    class Person < ActiveRecord::Base
      validate { |person| person.errors.add("title", "will never be valid") if SHOULD_NEVER_BE_VALID }
    end

* Addded validation for validate all the associated objects before declaring failure with validates_associated #618 [Tim Bates]

* Added keyword-style approach to defining the custom relational bindings #545 [Jamis Buck]. Example:

    class Project < ActiveRecord::Base
      primary_key "sysid"
      table_name "XYZ_PROJECT"
      inheritance_column { original_inheritance_column + "_id" }
    end

* Fixed Base#clone for use with PostgreSQL #565 [hanson@surgery.wisc.edu]


*1.6.0* (January 25th, 2005)

* Added that has_many association build and create methods can take arrays of record data like Base#create and Base#build to build/create multiple records at once.

* Added that Base#delete and Base#destroy both can take an array of ids to delete/destroy #336

* Added the option of supplying an array of attributes to Base#create, so that multiple records can be created at once.

* Added the option of supplying an array of ids and attributes to Base#update, so that multiple records can be updated at once (inspired by #526/Duane Johnson). Example

    people = { 1 => { "first_name" => "David" }, 2 => { "first_name" => "Jeremy"} }
    Person.update(people.keys, people.values)

* Added ActiveRecord::Base.timestamps_gmt that can be set to true to make the automated timestamping use GMT instead of local time #520 [Scott Baron]

* Added that update_all calls sanitize_sql on its updates argument, so stuff like MyRecord.update_all(['time = ?', Time.now]) works #519 [notahat]

* Fixed that the dynamic finders didn't treat nil as a "IS NULL" but rather "= NULL" case #515 [Demetrius]

* Added bind-named arrays for interpolating a group of ids or strings in conditions #528 [Jeremy Kemper]

* Added that has_and_belongs_to_many associations with additional attributes also can be created between unsaved objects and only committed to the database when Base#save is called on the associator #524 [Eric Anderson]

* Fixed that records fetched with piggy-back attributes or through rich has_and_belongs_to_many associations couldn't be saved due to the extra attributes not part of the table #522 [Eric Anderson]

* Added mass-assignment protection for the inheritance column -- regardless of a custom column is used or not

* Fixed that association proxies would fail === tests like PremiumSubscription === @account.subscription

* Fixed that column aliases didn't work as expected with the new MySql411 driver #507 [Demetrius]

* Fixed that find_all would produce invalid sql when called sequentialy #490 [Scott Baron]


*1.5.1* (January 18th, 2005)

* Fixed that the belongs_to and has_one proxy would fail a test like 'if project.manager' -- this unfortunately also means that you can't call methods like project.manager.build unless there already is a manager on the project #492 [Tim Bates]

* Fixed that the Ruby/MySQL adapter wouldn't connect if the password was empty #503 [Pelle]


*1.5.0* (January 17th, 2005)

* Fixed that unit tests for MySQL are now run as the "rails" user instead of root #455 [Eric Hodel]

* Added validates_associated that enables validation of objects in an unsaved association #398 [Tim Bates]. Example:

    class Book < ActiveRecord::Base
      has_many :pages
      belongs_to :library
    
      validates_associated :pages, :library
    end
    
* Added support for associating unsaved objects #402 [Tim Bates]. Rules that govern this addition:

    == Unsaved objects and associations
    
    You can manipulate objects and associations before they are saved to the database, but there is some special behaviour you should be
    aware of, mostly involving the saving of associated objects.
    
    === One-to-one associations
    
    * Assigning an object to a has_one association automatically saves that object, and the object being replaced (if there is one), in
      order to update their primary keys - except if the parent object is unsaved (new_record? == true).
    * If either of these saves fail (due to one of the objects being invalid) the assignment statement returns false and the assignment
      is cancelled.
    * If you wish to assign an object to a has_one association without saving it, use the #association.build method (documented below).
    * Assigning an object to a belongs_to association does not save the object, since the foreign key field belongs on the parent. It does
      not save the parent either.
    
    === Collections
    
    * Adding an object to a collection (has_many or has_and_belongs_to_many) automatically saves that object, except if the parent object
      (the owner of the collection) is not yet stored in the database.
    * If saving any of the objects being added to a collection (via #push or similar) fails, then #push returns false.
    * You can add an object to a collection without automatically saving it by using the #collection.build method (documented below).
    * All unsaved (new_record? == true) members of the collection are automatically saved when the parent is saved.

* Added replace to associations, so you can do project.manager.replace(new_manager) or project.milestones.replace(new_milestones) #402 [Tim Bates]

* Added build and create methods to has_one and belongs_to associations, so you can now do project.manager.build(attributes) #402 [Tim Bates]

* Added that if a before_* callback returns false, all the later callbacks and the associated action are cancelled. If an after_* callback returns false, all the later callbacks are cancelled. Callbacks are generally run in the order they are defined, with the exception of callbacks defined as methods on the model, which are called last. #402 [Tim Bates]

* Fixed that Base#== wouldn't work for multiple references to the same unsaved object #402 [Tim Bates]

* Fixed binary support for PostgreSQL #444 [alex@byzantine.no]

* Added a differenciation between AssociationCollection#size and -length. Now AssociationCollection#size returns the size of the 
  collection by executing a SELECT COUNT(*) query if the collection hasn't been loaded and calling collection.size if it has. If 
  it's more likely than not that the collection does have a size larger than zero and you need to fetch that collection afterwards, 
  it'll take one less SELECT query if you use length.

* Added Base#attributes that returns a hash of all the attributes with their names as keys and clones of their objects as values #433 [atyp.de]

* Fixed that foreign keys named the same as the association would cause stack overflow #437 [Eric Anderson]

* Fixed default scope of acts_as_list from "1" to "1 = 1", so it'll work in PostgreSQL (among other places) #427 [Alexey]

* Added Base#reload that reloads the attributes of an object from the database #422 [Andreas Schwarz]

* Added SQLite3 compatibility through the sqlite3-ruby adapter by Jamis Buck #381 [Jeremy Kemper]

* Added support for the new protocol spoken by MySQL 4.1.1+ servers for the Ruby/MySQL adapter that ships with Rails #440 [Matt Mower] 

* Added that Observers can use the observes class method instead of overwriting self.observed_class().

    Before:
      class ListSweeper < ActiveRecord::Base
        def self.observed_class() [ List, Item ]
      end
    
    After:
      class ListSweeper < ActiveRecord::Base
        observes List, Item
      end

* Fixed that conditions in has_many and has_and_belongs_to_many should be interpolated just like the finder_sql is

* Fixed Base#update_attribute to be indifferent to whether a string or symbol is used to describe the name

* Added Base#toggle(attribute) and Base#toggle!(attribute) that makes it easier to flip a switch or flag.

    Before: topic.update_attribute(:approved, !approved?)
    After : topic.toggle!(:approved)

* Added Base#increment!(attribute) and Base#decrement!(attribute) that also saves the records. Example:

    page.views # => 1
    page.increment!(:views) # executes an UPDATE statement
    page.views # => 2
    
    page.increment(:views).increment!(:views)
    page.views # => 4

* Added Base#increment(attribute) and Base#decrement(attribute) that encapsulates the += 1 and -= 1 patterns.


*1.4.0* (January 4th, 2005)

* Added automated optimistic locking if the field <tt>lock_version</tt> is present.  Each update to the
  record increments the lock_version column and the locking facilities ensure that records instantiated twice
  will let the last one saved raise a StaleObjectError if the first was also updated. Example:
  
    p1 = Person.find(1)
    p2 = Person.find(1)
    
    p1.first_name = "Michael"
    p1.save
    
    p2.first_name = "should fail"
    p2.save # Raises a ActiveRecord::StaleObjectError
  
  You're then responsible for dealing with the conflict by rescuing the exception and either rolling back, merging,
  or otherwise apply the business logic needed to resolve the conflict.

  #384 [Michael Koziarski]

* Added dynamic attribute-based finders as a cleaner way of getting objects by simple queries without turning to SQL. 
  They work by appending the name of an attribute to <tt>find_by_</tt>, so you get finders like <tt>Person.find_by_user_name,
  Payment.find_by_transaction_id</tt>. So instead of writing <tt>Person.find_first(["user_name = ?", user_name])</tt>, you just do
  <tt>Person.find_by_user_name(user_name)</tt>.
  
  It's also possible to use multiple attributes in the same find by separating them with "_and_", so you get finders like
  <tt>Person.find_by_user_name_and_password</tt> or even <tt>Payment.find_by_purchaser_and_state_and_country</tt>. So instead of writing
  <tt>Person.find_first(["user_name = ? AND password = ?", user_name, password])</tt>, you just do 
  <tt>Person.find_by_user_name_and_password(user_name, password)</tt>.

  While primarily a construct for easier find_firsts, it can also be used as a construct for find_all by using calls like 
  <tt>Payment.find_all_by_amount(50)</tt> that is turned into <tt>Payment.find_all(["amount = ?", 50])</tt>. This is something not as equally useful,
  though, as it's not possible to specify the order in which the objects are returned.

* Added block-style for callbacks #332 [Jeremy Kemper].

    Before:
      before_destroy(Proc.new{ |record| Person.destroy_all "firm_id = #{record.id}" })
    
    After:
      before_destroy { |record| Person.destroy_all "firm_id = #{record.id}" }

* Added :counter_cache option to acts_as_tree that works just like the one you can define on belongs_to #371 [Josh]

* Added Base.default_timezone accessor that determines whether to use Time.local (using :local) or Time.utc (using :utc) when pulling dates 
  and times from the database. This is set to :local by default.

* Added the possibility for adapters to overwrite add_limit! to implement a different limiting scheme than "LIMIT X" used by MySQL, PostgreSQL, and SQLite.

* Added the possibility of having objects with acts_as_list created before their scope is available or...

* Added a db2 adapter that only depends on the Ruby/DB2 bindings (http://raa.ruby-lang.org/project/ruby-db2/) #386 [Maik Schmidt]

* Added the final touches to the Microsoft SQL Server adapter by Joey Gibson that makes it suitable for actual use #394 [DeLynn Barry]

* Added that Base#find takes an optional options hash, including :conditions. Base#find_on_conditions deprecated in favor of #find with :conditions #407 [Jeremy Kemper]

* Added HasManyAssociation#count that works like Base#count #413 [intinig]

* Fixed handling of binary content in blobs and similar fields for Ruby/MySQL and SQLite #409 [xal]

* Fixed a bug in the Ruby/MySQL that caused binary content to be escaped badly and come back mangled #405 [Tobias Luetke]

* Fixed that the const_missing autoload assumes the requested constant is set by require_association and calls const_get to retrieve it. 
  If require_association did not set the constant then const_get will call const_missing, resulting in an infinite loop #380 [Jeremy Kemper]

* Fixed broken transactions that were actually only running object-level and not db level transactions [andreas]

* Fixed that validates_uniqueness_of used 'id' instead of defined primary key #406

* Fixed that the overwritten respond_to? method didn't take two parameters like the original #391

* Fixed quoting in validates_format_of that would allow some rules to pass regardless of input #390 [Dmitry V. Sabanin]


*1.3.0* (December 23, 2004)

* Added a require_association hook on const_missing that makes it possible to use any model class without requiring it first. This makes STI look like:

    before:
      require_association 'person'
      class Employee < Person
      end
    
    after:
      class Employee < Person
      end

  This also reduces the usefulness of Controller.model in Action Pack to currently only being for documentation purposes.      

* Added that Base.update_all and Base.delete_all return an integer of the number of affected rows #341

* Added scope option to validation_uniqueness #349 [Kent Sibilev]

* Added respondence to *_before_type_cast for all attributes to return their string-state before they were type casted by the column type.
  This is helpful for getting "100,000" back on a integer-based validation where the value would normally be "100".

* Added allow_nil options to validates_inclusion_of so that validation is only triggered if the attribute is not nil [what-a-day]

* Added work-around for PostgreSQL and the problem of getting fixtures to be created from id 1 on each test case.
  This only works for auto-incrementing primary keys called "id" for now #359 [Scott Baron]

* Added Base#clear_association_cache to empty all the cached associations #347 [Tobias Luetke]

* Added more informative exceptions in establish_connection #356 [Jeremy Kemper]

* Added Base#update_attributes that'll accept a hash of attributes and save the record (returning true if it passed validation, false otherwise). 

    Before:
      person.attributes = @params["person"]
      person.save
    
    Now:
      person.update_attributes(@params["person"])

* Added Base.destroy and Base.delete to remove records without holding a reference to them first.

* Added that query benchmarking will only happen if its going to be logged anyway #344

* Added higher_item and lower_item as public methods for acts_as_list #342 [Tobias Luetke]

* Fixed that options[:counter_sql] was overwritten with interpolated sql rather than original sql #355 [Jeremy Kemper]

* Fixed that overriding an attribute's accessor would be disregarded by add_on_empty and add_on_boundary_breaking because they simply used 
  the attributes[] hash instead of checking for @base.respond_to?(attr.to_s). [Marten]

* Fixed that Base.table_name would expect a parameter when used in has_and_belongs_to_many joins [Anna Lissa Cruz]

* Fixed that nested transactions now work by letting the outer most transaction have the responsibilty of starting and rolling back the transaction.
  If any of the inner transactions swallow the exception raised, though, the transaction will not be rolled back. So always let the transaction
  bubble up even when you've dealt with local issues. Closes #231 and #340.

* Fixed validates_{confirmation,acceptance}_of to only happen when the virtual attributes are not nil #348 [dpiddy@gmail.com]

* Changed the interface on AbstractAdapter to require that adapters return the number of affected rows on delete and update operations.

* Fixed the automated timestamping feature when running under Rails' development environment that resets the inheritable attributes on each request.



*1.2.0*

* Added Base.validates_inclusion_of that validates whether the value of the specified attribute is available in a particular enumerable
  object. [what-a-day]

    class Person < ActiveRecord::Base
      validates_inclusion_of :gender, :in=>%w( m f ), :message=>"woah! what are you then!??!!"
      validates_inclusion_of :age, :in=>0..99
    end

* Added acts_as_list that can decorates an existing class with methods like move_higher/lower, move_to_top/bottom. [Tobias Luetke] Example:

    class TodoItem < ActiveRecord::Base
      acts_as_list :scope => :todo_list_id
      belongs_to :todo_list
    end

* Added acts_as_tree that can decorates an existing class with a many to many relationship with itself. Perfect for categories in 
  categories and the likes. [Tobias Luetke]

* Added that Active Records will automatically record creation and/or update timestamps of database objects if fields of the names 
  created_at/created_on or updated_at/updated_on are present. [Tobias Luetke]

* Added Base.default_error_messages as a hash of all the error messages used in the validates_*_of so they can be changed in one place [Tobias Luetke]

* Added automatic transaction block around AssociationCollection.<<, AssociationCollection.delete, and AssociationCollection.destroy_all

* Fixed that Base#find will return an array if given an array -- regardless of the number of elements #270 [Marten]

* Fixed that has_and_belongs_to_many would generate bad sql when naming conventions differed from using vanilla "id" everywhere [RedTerror]

* Added a better exception for when a type column is used in a table without the intention of triggering single-table inheritance. Example:

    ActiveRecord::SubclassNotFound: The single-table inheritance mechanism failed to locate the subclass: 'bad_class!'.
    This error is raised because the column 'type' is reserved for storing the class in case of inheritance. 
    Please rename this column if you didn't intend it to be used for storing the inheritance class or 
    overwrite Company.inheritance_column to use another column for that information.

* Added that single-table inheritance will only kick in if the inheritance_column (by default "type") is present. Otherwise, inheritance won't
  have any magic side effects.

* Added the possibility of marking fields as being in error without adding a message (using nil) to it that'll get displayed wth full_messages #208 [mjobin] 

* Fixed Base.errors to be indifferent as to whether strings or symbols are used. Examples:

    Before:
      errors.add(:name, "must be shorter") if name.size > 10
      errors.on(:name)  # => "must be shorter"
      errors.on("name") # => nil

    After:
      errors.add(:name, "must be shorter") if name.size > 10
      errors.on(:name)  # => "must be shorter"
      errors.on("name") # => "must be shorter"

* Added Base.validates_format_of that Validates whether the value of the specified attribute is of the correct form by matching 
  it against the regular expression provided. [Marcel]

    class Person < ActiveRecord::Base
      validates_format_of :email, :with => /^([^@\s]+)@((?:[-a-z0-9]+\.)+[a-z]{2,})$/, :on => :create
    end

* Added Base.validates_length_of that delegates to add_on_boundary_breaking #312 [Tobias Luetke]. Example:

    Validates that the specified attribute matches the length restrictions supplied in either:
    
      - configuration[:minimum]
      - configuration[:maximum]
      - configuration[:is]
      - configuration[:within] (aka. configuration[:in])
    
    Only one option can be used at a time.
    
      class Person < ActiveRecord::Base
        validates_length_of :first_name, :maximum=>30
        validates_length_of :last_name, :maximum=>30, :message=>"less than %d if you don't mind"
        validates_length_of :user_name, :within => 6..20, :too_long => "pick a shorter name", :too_short => "pick a longer name"
        validates_length_of :fav_bra_size, :minimum=>1, :too_short=>"please enter at least %d character"
        validates_length_of :smurf_leader, :is=>4, :message=>"papa is spelled with %d characters... don't play me."
      end
    
* Added Base.validate_presence as an alternative to implementing validate and doing errors.add_on_empty yourself.

* Added Base.validates_uniqueness_of that alidates whether the value of the specified attributes are unique across the system. 
  Useful for making sure that only one user can be named "davidhh".
  
    class Person < ActiveRecord::Base
      validates_uniqueness_of :user_name
    end
  
  When the record is created, a check is performed to make sure that no record exist in the database with the given value for the specified
  attribute (that maps to a column). When the record is updated, the same check is made but disregarding the record itself.


* Added Base.validates_confirmation_of that encapsulates the pattern of wanting to validate a password or email address field with a confirmation. Example:
 
     Model:
       class Person < ActiveRecord::Base
         validates_confirmation_of :password
       end
  
     View:
       <%= password_field "person", "password" %>
       <%= password_field "person", "password_confirmation" %>
  
   The person has to already have a password attribute (a column in the people table), but the password_confirmation is virtual.
   It exists only as an in-memory variable for validating the password. This check is performed both on create and update.


* Added Base.validates_acceptance_of that encapsulates the pattern of wanting to validate the acceptance of a terms of service check box (or similar agreement). Example:
  
   class Person < ActiveRecord::Base
     validates_acceptance_of :terms_of_service
   end
  
  The terms_of_service attribute is entirely virtual. No database column is needed. This check is performed both on create and update.

  NOTE: The agreement is considered valid if it's set to the string "1". This makes it easy to relate it to an HTML checkbox.

  
* Added validation macros to make the stackable just like the lifecycle callbacks. Examples:

    class Person < ActiveRecord::Base
      validate { |record| record.errors.add("name", "too short") unless name.size > 10 }
      validate { |record| record.errors.add("name", "too long")  unless name.size < 20 }
      validate_on_create :validate_password
      
      private
        def validate_password
          errors.add("password", "too short") unless password.size > 6
        end
    end

* Added the option for sanitizing find_by_sql and the offset parts in regular finds [Sam Stephenson]. Examples:

    Project.find_all ["category = ?", category_name], "created ASC", ["? OFFSET ?", 15, 20]
    Post.find_by_sql ["SELECT * FROM posts WHERE author = ? AND created > ?", author_id, start_date]

* Fixed value quoting in all generated SQL statements, so that integers are not surrounded in quotes and that all sanitation are happening
  through the database's own quoting routine. This should hopefully make it lots easier for new adapters that doesn't accept '1' for integer
  columns.

* Fixed has_and_belongs_to_many guessing of foreign key so that keys are generated correctly for models like SomeVerySpecialClient 
  [Florian Weber]

* Added counter_sql option for has_many associations [Jeremy Kemper]. Documentation:

    <tt>:counter_sql</tt> - specify a complete SQL statement to fetch the size of the association. If +:finder_sql+ is
    specified but +:counter_sql+, +:counter_sql+ will be generated by replacing SELECT ... FROM with SELECT COUNT(*) FROM.

* Fixed that methods wrapped in callbacks still return their original result #260 [Jeremy Kemper]

* Fixed the Inflector to handle the movie/movies pair correctly #261 [Scott Baron]

* Added named bind-style variable interpolation #281 [Michael Koziarski]. Example:

    Person.find(["id = :id and first_name = :first_name", { :id => 5, :first_name = "bob' or 1=1" }])

* Added bind-style variable interpolation for the condition arrays that uses the adapter's quote method [Michael Koziarski]

  Before:
    find_first([ "user_name = '%s' AND password = '%s'", user_name, password ])]
    find_first([ "firm_id = %s", firm_id ])] # unsafe!

  After:
    find_first([ "user_name = ? AND password = ?", user_name, password ])]
    find_first([ "firm_id = ?", firm_id ])]

* Added CSV format for fixtures #272 [what-a-day]. (See the new and expanded documentation on fixtures for more information)

* Fixed fixtures using primary key fields called something else than "id" [dave]

* Added proper handling of time fields that are turned into Time objects with the dummy date of 2000/1/1 [HariSeldon]

* Added reverse order of deleting fixtures, so referential keys can be maintained #247 [Tim Bates]

* Added relative path search for sqlite dbfiles in database.yml (if RAILS_ROOT is defined) #233 [Jeremy Kemper]

* Added option to establish_connection where you'll be able to leave out the parameter to have it use the RAILS_ENV environment variable

* Fixed problems with primary keys and postgresql sequences (#230) [Tim Bates]

* Added reloading for associations under cached environments like FastCGI and mod_ruby. This makes it possible to use those environments for development.
  This is turned on by default, but can be turned off with ActiveRecord::Base.reload_dependencies = false in production environments.

  NOTE: This will only have an effect if you let the associations manage the requiring of model classes. All libraries loaded through
  require will be "forever" cached. You can, however, use ActiveRecord::Base.load_or_require("library") to get this behavior outside of the
  auto-loading associations.

* Added ERB capabilities to the fixture files for dynamic fixture generation. You don't need to do anything, just include ERB blocks like:

    david:
      id: 1
      name: David

    jamis:
      id: 2
      name: Jamis

    <% for digit in 3..10 %>
    dev_<%= digit %>:
      id: <%= digit %>
      name: fixture_<%= digit %>
    <% end %>

* Changed the yaml fixture searcher to look in the root of the fixtures directory, so when you before could have something like:

    fixtures/developers/fixtures.yaml
    fixtures/accounts/fixtures.yaml
  
  ...you now need to do:
  
    fixtures/developers.yaml
    fixtures/accounts.yaml

* Changed the fixture format from:

    name: david
    data:
     id: 1
     name: David Heinemeier Hansson
     birthday: 1979-10-15
     profession: Systems development
    ---
    name: steve
    data:
     id: 2
     name: Steve Ross Kellock
     birthday: 1974-09-27
     profession: guy with keyboard

  ...to:

    david:
     id: 1
     name: David Heinemeier Hansson
     birthday: 1979-10-15
     profession: Systems development
    
    steve:
     id: 2
     name: Steve Ross Kellock
     birthday: 1974-09-27
     profession: guy with keyboard
    
  The change is NOT backwards compatible. Fixtures written in the old YAML style needs to be rewritten!

* All associations will now attempt to require the classes that they associate to. Relieving the need for most explicit 'require' statements.


*1.1.0* (34)

* Added automatic fixture setup and instance variable availability. Fixtures can also be automatically 
  instantiated in instance variables relating to their names using the following style:

    class FixturesTest < Test::Unit::TestCase
      fixtures :developers # you can add more with comma separation

      def test_developers
        assert_equal 3, @developers.size # the container for all the fixtures is automatically set
        assert_kind_of Developer, @david # works like @developers["david"].find
        assert_equal "David Heinemeier Hansson", @david.name
      end
    end

* Added HasAndBelongsToManyAssociation#push_with_attributes(object, join_attributes) that can create associations in the join table with additional
  attributes. This is really useful when you have information that's only relevant to the join itself, such as a "added_on" column for an association
  between post and category. The added attributes will automatically be injected into objects retrieved through the association similar to the piggy-back
  approach:
  
    post.categories.push_with_attributes(category, :added_on => Date.today)
    post.categories.first.added_on # => Date.today
    
  NOTE: The categories table doesn't have a added_on column, it's the categories_post join table that does!

* Fixed that :exclusively_dependent and :dependent can't be activated at the same time on has_many associations [Jeremy Kemper]

* Fixed that database passwords couldn't be all numeric [Jeremy Kemper]

* Fixed that calling id would create the instance variable for new_records preventing them from being saved correctly [Jeremy Kemper]

* Added sanitization feature to HasManyAssociation#find_all so it works just like Base.find_all [Sam Stephenson/bitsweat]

* Added that you can pass overlapping ids to find without getting duplicated records back [Jeremy Kemper]

* Added that Base.benchmark returns the result of the block [Jeremy Kemper]

* Fixed problem with unit tests on Windows with SQLite [paterno]

* Fixed that quotes would break regular non-yaml fixtures [Dmitry Sabanin/daft]

* Fixed fixtures on windows with line endings cause problems under unix / mac [Tobias Luetke]

* Added HasAndBelongsToManyAssociation#find(id) that'll search inside the collection and find the object or record with that id

* Added :conditions option to has_and_belongs_to_many that works just like the one on all the other associations

* Added AssociationCollection#clear to remove all associations from has_many and has_and_belongs_to_many associations without destroying the records [geech]

* Added type-checking and remove in 1-instead-of-N sql statements to AssociationCollection#delete [geech]

* Added a return of self to AssociationCollection#<< so appending can be chained, like project << Milestone.create << Milestone.create [geech]

* Added Base#hash and Base#eql? which means that all of the equality using features of array and other containers now works:

    [ Person.find(1), Person.find(2), Person.find(3) ] & [ Person.find(1), Person.find(4) ] # => [ Person.find(1) ]

* Added :uniq as an option to has_and_belongs_to_many which will automatically ensure that AssociateCollection#uniq is called
  before pulling records out of the association. This is especially useful for three-way (and above) has_and_belongs_to_many associations.

* Added AssociateCollection#uniq which is especially useful for has_and_belongs_to_many associations that can include duplicates,
  which is common on associations that also use metadata. Usage: post.categories.uniq

* Fixed respond_to? to use a subclass specific hash instead of an Active Record-wide one

* Fixed has_and_belongs_to_many to treat associations between classes in modules properly [Florian Weber]

* Added a NoMethod exception to be raised when query and writer methods are called for attributes that doesn't exist [geech]

* Added a more robust version of Fixtures that throws meaningful errors when on formatting issues [geech]

* Added Base#transaction as a compliment to Base.transaction for prettier use in instance methods [geech]

* Improved the speed of respond_to? by placing the dynamic methods lookup table in a hash [geech]

* Added that any additional fields added to the join table in a has_and_belongs_to_many association 
  will be placed as attributes when pulling records out through has_and_belongs_to_many associations. 
  This is helpful when have information about the association itself that you want available on retrival.

* Added better loading exception catching and RubyGems retries to the database adapters [alexeyv]

* Fixed bug with per-model transactions [daniel]

* Fixed Base#transaction so that it returns the result of the last expression in the transaction block [alexeyv]

* Added Fixture#find to find the record corresponding to the fixture id. The record 
  class name is guessed by using Inflector#classify (also new) on the fixture directory name.
  
    Before: Document.find(@documents["first"]["id"])
    After : @documents["first"].find

* Fixed that the table name part of column names ("TABLE.COLUMN") wasn't removed properly [Andreas Schwarz]

* Fixed a bug with Base#size when a finder_sql was used that didn't capitalize SELECT and FROM [geech]

* Fixed quoting problems on SQLite by adding quote_string to the AbstractAdapter that can be overwritten by the concrete
  adapters for a call to the dbm. [Andreas Schwarz]
  
* Removed RubyGems backup strategy for requiring SQLite-adapter -- if people want to use gems, they're already doing it with AR.


*1.0.0 (35)*

* Added OO-style associations methods [Florian Weber]. Examples:

    Project#milestones_count       => Project#milestones.size
    Project#build_to_milestones    => Project#milestones.build
    Project#create_for_milestones  => Project#milestones.create
    Project#find_in_milestones     => Project#milestones.find
    Project#find_all_in_milestones => Project#milestones.find_all

* Added serialize as a new class method to control when text attributes should be YAMLized or not. This means that automated
  serialization of hashes, arrays, and so on WILL NO LONGER HAPPEN (#10). You need to do something like this:
  
    class User < ActiveRecord::Base
      serialize :settings
    end
  
  This will assume that settings is a text column and will now YAMLize any object put in that attribute. You can also specify
  an optional :class_name option that'll raise an exception if a serialized object is retrieved as a descendent of a class not in
  the hierarchy. Example:
  
    class User < ActiveRecord::Base
      serialize :settings, :class_name => "Hash"
    end
  
    user = User.create("settings" => %w( one two three ))
    User.find(user.id).settings # => raises SerializationTypeMismatch

* Added the option to connect to a different database for one model at a time. Just call establish_connection on the class
  you want to have connected to another database than Base. This will automatically also connect decendents of that class
  to the different database [Renald Buter].

* Added transactional protection for Base#save. Validations can now check for values knowing that it happens in a transaction and callbacks
  can raise exceptions knowing that the save will be rolled back. [Suggested by Alexey Verkhovsky]

* Added column name quoting so reserved words, such as "references", can be used as column names [Ryan Platte]

* Added the possibility to chain the return of what happened inside a logged block [geech]:

    This now works: 
      log { ... }.map { ... }

    Instead of doing:
      result = []
      log { result = ... }
      result.map { ... }

* Added "socket" option for the MySQL adapter, so you can change it to something else than "/tmp/mysql.sock" [Anna Lissa Cruz]

* Added respond_to? answers for all the attribute methods. So if Person has a name attribute retrieved from the table schema, 
  person.respond_to? "name" will return true.

* Added Base.benchmark which can be used to aggregate logging and benchmark, so you can measure and represent multiple statements in a single block.
  Usage (hides all the SQL calls for the individual actions and calculates total runtime for them all):

    Project.benchmark("Creating project") do
      project = Project.create("name" => "stuff")
      project.create_manager("name" => "David")
      project.milestones << Milestone.find_all
    end

* Added logging of invalid SQL statements [Suggested by Daniel Von Fange]

* Added alias Errors#[] for Errors#on, so you can now say person.errors["name"] to retrieve the errors for name [Andreas Schwarz]

* Added RubyGems require attempt if sqlite-ruby is not available through regular methods.

* Added compatibility with 2.x series of sqlite-ruby drivers. [Jamis Buck]

* Added type safety for association assignments, so a ActiveRecord::AssociationTypeMismatch will be raised if you attempt to
  assign an object that's not of the associated class. This cures the problem with nil giving id = 4 and fixnums giving id = 1 on 
  mistaken association assignments. [Reported by Andreas Schwarz]

* Added the option to keep many fixtures in one single YAML document [what-a-day]

* Added the class method "inheritance_column" that can be overwritten to return the name of an alternative column than "type" for storing
  the type for inheritance hierarchies. [Dave Steinberg]

* Added [] and []= as an alternative way to access attributes when the regular methods have been overwritten [Dave Steinberg]

* Added the option to observer more than one class at the time by specifying observed_class as an array

* Added auto-id propagation support for tables with arbitrary primary keys that have autogenerated sequences associated with them 
  on PostgreSQL. [Dave Steinberg]

* Changed that integer and floats set to "" through attributes= remain as NULL. This was especially a problem for scaffolding and postgresql. (#49)

* Changed the MySQL Adapter to rely on MySQL for its defaults for socket, host, and port [Andreas Schwarz]

* Changed ActionControllerError to decent from StandardError instead of Exception. It can now be caught by a generic rescue.

* Changed class inheritable attributes to not use eval [Caio Chassot]

* Changed Errors#add to now use "invalid" as the default message instead of true, which means full_messages work with those [Marcel Molina Jr]

* Fixed spelling on Base#add_on_boundry_breaking to Base#add_on_boundary_breaking (old naming still works) [Marcel Molina Jr.]

* Fixed that entries in the has_and_belongs_to_many join table didn't get removed when an associated object was destroyed.

* Fixed unnecessary calls to SET AUTOCOMMIT=0/1 for MySQL adapter [Andreas Schwarz]

* Fixed PostgreSQL defaults are now handled gracefully [Dave Steinberg]

* Fixed increment/decrement_counter are now atomic updates [Andreas Schwarz]

* Fixed the problems the Inflector had turning Attachment into attuchments and Cases into Casis [radsaq/Florian Gross]

* Fixed that cloned records would point attribute references on the parent object [Andreas Schwarz]

* Fixed SQL for type call on inheritance hierarchies [Caio Chassot]

* Fixed bug with typed inheritance [Florian Weber]

* Fixed a bug where has_many collection_count wouldn't use the conditions specified for that association


*0.9.5*

* Expanded the table_name guessing rules immensely [Florian Green]. Documentation:

    Guesses the table name (in forced lower-case) based on the name of the class in the inheritance hierarchy descending
    directly from ActiveRecord. So if the hierarchy looks like: Reply < Message < ActiveRecord, then Message is used
    to guess the table name from even when called on Reply. The guessing rules are as follows:
    * Class name ends in "x", "ch" or "ss": "es" is appended, so a Search class becomes a searches table.
    * Class name ends in "y" preceded by a consonant or "qu": The "y" is replaced with "ies", 
      so a Category class becomes a categories table. 
    * Class name ends in "fe": The "fe" is replaced with "ves", so a Wife class becomes a wives table.
    * Class name ends in "lf" or "rf": The "f" is replaced with "ves", so a Half class becomes a halves table.
    * Class name ends in "person": The "person" is replaced with "people", so a Salesperson class becomes a salespeople table.
    * Class name ends in "man": The "man" is replaced with "men", so a Spokesman class becomes a spokesmen table.
    * Class name ends in "sis": The "i" is replaced with an "e", so a Basis class becomes a bases table.
    * Class name ends in "tum" or "ium": The "um" is replaced with an "a", so a Datum class becomes a data table.
    * Class name ends in "child": The "child" is replaced with "children", so a NodeChild class becomes a node_children table.
    * Class name ends in an "s": No additional characters are added or removed.
    * Class name doesn't end in "s": An "s" is appended, so a Comment class becomes a comments table.
    * Class name with word compositions: Compositions are underscored, so CreditCard class becomes a credit_cards table.
    Additionally, the class-level table_name_prefix is prepended to the table_name and the table_name_suffix is appended.
    So if you have "myapp_" as a prefix, the table name guess for an Account class becomes "myapp_accounts".
    
    You can also overwrite this class method to allow for unguessable links, such as a Mouse class with a link to a
    "mice" table. Example:
    
      class Mouse < ActiveRecord::Base
         def self.table_name() "mice" end
      end
  
  This conversion is now done through an external class called Inflector residing in lib/active_record/support/inflector.rb.

* Added find_all_in_collection to has_many defined collections. Works like this:

    class Firm < ActiveRecord::Base
      has_many :clients
    end
    
    firm.id # => 1
    firm.find_all_in_clients "revenue > 1000" # SELECT * FROM clients WHERE firm_id = 1 AND revenue > 1000

  [Requested by Dave Thomas]

* Fixed finders for inheritance hierarchies deeper than one level [Florian Weber]

* Added add_on_boundry_breaking to errors to accompany add_on_empty as a default validation method. It's used like this:

    class Person < ActiveRecord::Base
      protected
        def validation
          errors.add_on_boundry_breaking "password", 3..20
        end
    end
    
  This will add an error to the tune of "is too short (minimum is 3 characters)" or "is too long (minimum is 20 characters)" if
  the password is outside the boundry. The messages can be changed by passing a third and forth parameter as message strings.

* Implemented a clone method that works properly with AR. It returns a clone of the record that 
  hasn't been assigned an id yet and is treated as a new record.

* Allow for domain sockets in PostgreSQL by not assuming localhost when no host is specified [Scott Barron]

* Fixed that bignums are saved properly instead of attempted to be YAMLized [Andreas Schwartz]

* Fixed a bug in the GEM where the rdoc options weren't being passed according to spec [Chad Fowler]

* Fixed a bug with the exclusively_dependent option for has_many


*0.9.4*

* Correctly guesses the primary key when the class is inside a module [Dave Steinberg].

* Added [] and []= as alternatives to read_attribute and write_attribute [Dave Steinberg]

* has_and_belongs_to_many now accepts an :order key to determine in which order the collection is returned [radsaq].

* The ids passed to find and find_on_conditions are now automatically sanitized.

* Added escaping of plings in YAML content.

* Multi-parameter assigns where all the parameters are empty will now be set to nil instead of a new instance of their class.

* Proper type within an inheritance hierarchy is now ensured already at object initialization (instead of first at create)


*0.9.3*

* Fixed bug with using a different primary key name together with has_and_belongs_to_many [Investigation by Scott] 

* Added :exclusively_dependent option to the has_many association macro. The doc reads:

    If set to true all the associated object are deleted in one SQL statement without having their
    before_destroy callback run. This should only be used on associations that depend solely on 
    this class and don't need to do any clean-up in before_destroy. The upside is that it's much
    faster, especially if there's a counter_cache involved.

* Added :port key to connection options, so the PostgreSQL and MySQL adapters can connect to a database server
  running on another port than the default.

* Converted the new natural singleton methods that prevented AR objects from being saved by PStore
  (and hence be placed in a Rails session) to a module. [Florian Weber]

* Fixed the use of floats (was broken since 0.9.0+)

* Fixed PostgreSQL adapter so default values are displayed properly when used in conjunction with 
  Action Pack scaffolding.

* Fixed booleans support for PostgreSQL (use real true/false on boolean fields instead of 0/1 on tinyints) [radsaq]


*0.9.2*

* Added static method for instantly updating a record

* Treat decimal and numeric as Ruby floats [Andreas Schwartz]

* Treat chars as Ruby strings (fixes problem for Action Pack form helpers too)

* Removed debugging output accidently left in (which would screw web applications)


*0.9.1*

* Added MIT license

* Added natural object-style assignment for has_and_belongs_to_many associations. Consider the following model:

    class Event < ActiveRecord::Base
      has_one_and_belongs_to_many :sponsors
    end
    
    class Sponsor < ActiveRecord::Base
      has_one_and_belongs_to_many :sponsors
    end

  Earlier, you'd have to use synthetic methods for creating associations between two objects of the above class:
  
    roskilde_festival.add_to_sponsors(carlsberg)
    roskilde_festival.remove_from_sponsors(carlsberg)

    nike.add_to_events(world_cup)
    nike.remove_from_events(world_cup)
    
  Now you can use regular array-styled methods:
  
    roskilde_festival.sponsors << carlsberg
    roskilde_festival.sponsors.delete(carlsberg)

    nike.events << world_cup
    nike.events.delete(world_cup)

* Added delete method for has_many associations. Using this will nullify an association between the has_many and the belonging
  object by setting the foreign key to null. Consider this model:
  
    class Post < ActiveRecord::Base
      has_many :comments
    end

    class Comment < ActiveRecord::Base
      belongs_to :post
    end

  You could do something like:

    funny_comment.has_post? # => true
    announcement.comments.delete(funny_comment)
    funny_comment.has_post? # => false


*0.9.0*

* Active Record is now thread safe! (So you can use it with Cerise and WEBrick applications)
  [Implementation idea by Michael Neumann, debugging assistance by Jamis Buck]

* Improved performance by roughly 400% on a basic test case of pulling 100 records and querying one attribute. 
  This brings the tax for using Active Record instead of "riding on the metal" (using MySQL-ruby C-driver directly) down to ~50%.
  Done by doing lazy type conversions and caching column information on the class-level.

* Added callback objects and procs as options for implementing the target for callback macros.

* Added "counter_cache" option to belongs_to that automates the usage of increment_counter and decrement_counter. Consider:

    class Post < ActiveRecord::Base
      has_many :comments
    end

    class Comment < ActiveRecord::Base
      belongs_to :post
    end

  Iterating over 100 posts like this:
  
    <% for post in @posts %>
      <%= post.title %> has <%= post.comments_count %> comments
    <% end %>
    
  Will generate 100 SQL count queries -- one for each call to post.comments_count. If you instead add a "comments_count" int column
  to the posts table and rewrite the comments association macro with:

    class Comment < ActiveRecord::Base
      belongs_to :post, :counter_cache => true
    end
  
  Those 100 SQL count queries will be reduced to zero. Beware that counter caching is only appropriate for objects that begin life
  with the object it's specified to belong with and is destroyed like that as well. Typically objects where you would also specify
  :dependent => true. If your objects switch from one belonging to another (like a post that can be move from one category to another),
  you'll have to manage the counter yourself. 

* Added natural object-style assignment for has_one and belongs_to associations. Consider the following model:

    class Project < ActiveRecord::Base
      has_one :manager
    end
    
    class Manager < ActiveRecord::Base
      belongs_to :project
    end
  
  Earlier, assignments would work like following regardless of which way the assignment told the best story:
  
    active_record.manager_id = david.id
  
  Now you can do it either from the belonging side:

    david.project = active_record
  
  ...or from the having side:
  
    active_record.manager = david
  
  If the assignment happens from the having side, the assigned object is automatically saved. So in the example above, the 
  project_id attribute on david would be set to the id of active_record, then david would be saved.

* Added natural object-style assignment for has_many associations [Florian Weber]. Consider the following model:

    class Project < ActiveRecord::Base
      has_many :milestones
    end
    
    class Milestone < ActiveRecord::Base
      belongs_to :project
    end
  
  Earlier, assignments would work like following regardless of which way the assignment told the best story:
  
    deadline.project_id = active_record.id
  
  Now you can do it either from the belonging side:

    deadline.project = active_record
  
  ...or from the having side:
  
    active_record.milestones << deadline
  
  The milestone is automatically saved with the new foreign key.

* API CHANGE: Attributes for text (or blob or similar) columns will now have unknown classes stored using YAML instead of using
  to_s. (Known classes that won't be yamelized are: String, NilClass, TrueClass, FalseClass, Fixnum, Date, and Time).
  Likewise, data pulled out of text-based attributes will be attempted converged using Yaml if they have the "--- " header.
  This was primarily done to be enable the storage of hashes and arrays without wrapping them in aggregations, so now you can do:
  
    user = User.find(1)
    user.preferences = { "background" => "black", "display" => large }
    user.save
    
    User.find(1).preferences # => { "background" => "black", "display" => large }
  
  Please note that this method should only be used when you don't care about representing the object in proper columns in
  the database. A money object consisting of an amount and a currency is still a much better fit for a value object done through
  aggregations than this new option.

* POSSIBLE CODE BREAKAGE: As a consequence of the lazy type conversions, it's a bad idea to reference the @attributes hash
  directly (it always was, but now it's paramount that you don't). If you do, you won't get the type conversion. So to implement
  new accessors for existing attributes, use read_attribute(attr_name) and write_attribute(attr_name, value) instead. Like this:
  
    class Song < ActiveRecord::Base
      # Uses an integer of seconds to hold the length of the song
      
      def length=(minutes)
        write_attribute("length", minutes * 60)
      end
      
      def length
        read_attribute("length") / 60
      end
    end

  The clever kid will notice that this opens a door to sidestep the automated type conversion by using @attributes directly.
  This is not recommended as read/write_attribute may be granted additional responsibilities in the future, but if you think
  you know what you're doing and aren't afraid of future consequences, this is an option.

* Applied a few minor bug fixes reported by Daniel Von Fange.


*0.8.4*

_Reflection_

* Added ActiveRecord::Reflection with a bunch of methods and classes for reflecting in aggregations and associations.

* Added Base.columns and Base.content_columns which returns arrays of column description (type, default, etc) objects.

* Added Base#attribute_names which returns an array of names for the attributes available on the object.

* Added Base#column_for_attribute(name) which returns the column description object for the named attribute.


_Misc_

* Added multi-parameter assignment:

    # Instantiate objects for all attribute classes that needs more than one constructor parameter. This is done
    # by calling new on the column type or aggregation type (through composed_of) object with these parameters.
    # So having the pairs written_on(1) = "2004", written_on(2) = "6", written_on(3) = "24", will instantiate
    # written_on (a date type) with Date.new("2004", "6", "24"). You can also specify a typecast character in the
    # parenteses to have the parameters typecasted before they're used in the constructor. Use i for Fixnum, f for Float,
    # s for String, and a for Array.
  
  This is incredibly useful for assigning dates from HTML drop-downs of month, year, and day.

* Fixed bug with custom primary key column name and Base.find on multiple parameters.

* Fixed bug with dependent option on has_one associations if there was no associated object.


*0.8.3*

_Transactions_

* Added transactional protection for destroy (important for the new :dependent option) [Suggested by Carl Youngblood]

* Fixed so transactions are ignored on MyISAM tables for MySQL (use InnoDB to get transactions)

* Changed transactions so only exceptions will cause a rollback, not returned false.


_Mapping_

* Added support for non-integer primary keys [Aredridel/earlier work by Michael Neumann]
  
    User.find "jdoe"
    Product.find "PDKEY-INT-12"

* Added option to specify naming method for primary key column. ActiveRecord::Base.primary_key_prefix_type can either
  be set to nil, :table_name, or :table_name_with_underscore. :table_name will assume that Product class has a primary key
  of "productid" and :table_name_with_underscore will assume "product_id". The default nil will just give "id".
    
* Added an overwriteable primary_key method that'll instruct AR to the name of the 
  id column [Aredridele/earlier work by Guan Yang]
    
    class Project < ActiveRecord::Base
      def self.primary_key() "project_id" end
    end

* Fixed that Active Records can safely associate inside and out of modules.

    class MyApplication::Account < ActiveRecord::Base
      has_many :clients # will look for MyApplication::Client
      has_many :interests, :class_name => "Business::Interest" # will look for Business::Interest
    end

* Fixed that Active Records can safely live inside modules [Aredridel]

    class MyApplication::Account < ActiveRecord::Base
    end


_Misc_

* Added freeze call to value object assignments to ensure they remain immutable [Spotted by Gavin Sinclair]
 
* Changed interface for specifying observed class in observers. Was OBSERVED_CLASS constant, now is 
  observed_class() class method. This is more consistant with things like self.table_name(). Works like this:

    class AuditObserver < ActiveRecord::Observer
      def self.observed_class() Account end
      def after_update(account)
        AuditTrail.new(account, "UPDATED")
      end
    end

  [Suggested by Gavin Sinclair]

* Create new Active Record objects by setting the attributes through a block. Like this:

    person = Person.new do |p|
      p.name = 'Freddy'
      p.age  = 19
    end

  [Suggested by Gavin Sinclair]


*0.8.2*

* Added inheritable callback queues that can ensure that certain callback methods or inline fragments are
  run throughout the entire inheritance hierarchy. Regardless of whether a descendent overwrites the callback
  method:
  
    class Topic < ActiveRecord::Base
      before_destroy :destroy_author, 'puts "I'm an inline fragment"'
    end
  
  Learn more in link:classes/ActiveRecord/Callbacks.html

* Added :dependent option to has_many and has_one, which will automatically destroy associated objects when 
  the holder is destroyed:
  
    class Album < ActiveRecord::Base
      has_many :tracks, :dependent => true
    end
    
  All the associated tracks are destroyed when the album is.

* Added Base.create as a factory that'll create, save, and return a new object in one step.

* Automatically convert strings in config hashes to symbols for the _connection methods. This allows you
  to pass the argument hashes directly from yaml. (Luke)

* Fixed the install.rb to include simple.rb [Spotted by Kevin Bullock]

* Modified block syntax to better follow our code standards outlined in 
  http://www.rubyonrails.org/CodingStandards


*0.8.1*

* Added object-level transactions [Thanks to Austin Ziegler for Transaction::Simple]

* Changed adapter-specific connection methods to use centralized ActiveRecord::Base.establish_connection,
  which is parametized through a config hash with symbol keys instead of a regular parameter list.
  This will allow for database connections to be opened in a more generic fashion. (Luke)
  
  NOTE: This requires all *_connections to be updated! Read more in:
  http://ar.rubyonrails.org/classes/ActiveRecord/Base.html#M000081

* Fixed SQLite adapter so objects fetched from has_and_belongs_to_many have proper attributes
  (t.name is now name). [Spotted by Garrett Rooney]

* Fixed SQLite adapter so dates are returned as Date objects, not Time objects [Spotted by Gavin Sinclair]

* Fixed requirement of date class, so date conversions are succesful regardless of whether you 
  manually require date or not.


*0.8.0*

* Added transactions

* Changed Base.find to also accept either a list (1, 5, 6) or an array of ids ([5, 7]) 
  as parameter and then return an array of objects instead of just an object

* Fixed method has_collection? for has_and_belongs_to_many macro to behave as a 
  collection, not an association

* Fixed SQLite adapter so empty or nil values in columns of datetime, date, or time type
  aren't treated as current time [Spotted by Gavin Sinclair]


*0.7.6*

* Fixed the install.rb to create the lib/active_record/support directory [Spotted by Gavin Sinclair]
* Fixed that has_association? would always return true [Spotted by Daniel Von Fange]<|MERGE_RESOLUTION|>--- conflicted
+++ resolved
@@ -1,10 +1,8 @@
-<<<<<<< HEAD
+*2.1.0 (May 31st, 2008)*
+
 * Add ActiveRecord::Base.sti_name that checks ActiveRecord::Base#store_full_sti_class? and returns either the full or demodulized name. [rick]
 
 * Add first/last methods to associations/named_scope. Resolved #226. [Ryan Bates]
-=======
-*2.1.0 (May 31st, 2008)*
->>>>>>> ea03b088
 
 * Added SQL escaping for :limit and :offset #288 [Aaron Bedra, Steven Bristol, Jonathan Wiess] 
 
