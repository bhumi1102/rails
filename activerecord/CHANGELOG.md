--- conflicted
+++ resolved
@@ -1,4 +1,3 @@
-<<<<<<< HEAD
 *   Better handle SQL queries with invalid encoding.
 
     ```ruby
@@ -18,12 +17,11 @@
     Rather than generating the config options in `production.rb` when applications are created, applications can now run a generator to create an initializer and uncomment / update options as needed. All multi-db configuration can be implemented in this initializer.
 
     *Eileen M. Uchitelle*
-=======
+
 ## Rails 7.0.0.rc3 (December 14, 2021) ##
 
 *   No changes.
 
->>>>>>> 834cc1ae
 
 ## Rails 7.0.0.rc2 (December 14, 2021) ##
 
