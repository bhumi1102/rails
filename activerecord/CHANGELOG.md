<<<<<<< HEAD
*   Fix regression of #1969 with SELECT aliases in HAVING clause.

    *Eugene Kenny*
=======
## Rails 5.0.2 (March 01, 2017) ##
>>>>>>> 38ed1f4b

*   Fix `wait_timeout` to configurable for mysql2 adapter.

    Fixes #26556.

    *Ryuta Kamizono*

*   Make `table_name=` reset current statement cache,
    so queries are not run against the previous table name.

    *namusyaka*

*   Allow ActiveRecord::Base#as_json to be passed a frozen Hash.

    *Isaac Betesh*

*   Fix inspection behavior when the :id column is not primary key.

    *namusyaka*

*   Fix `association_primary_key_type` for reflections with symbol primary key

    Fixes #27864

    *Daniel Colson*

*   Place generated migrations into the path set by `config.paths["db/migrate"]`

    *Kevin Glowacz*

*   Compare deserialized values for `PostgreSQL::OID::Hstore` types when
    calling `ActiveRecord::Dirty#changed_in_place?`

    Fixes #27502.

    *Jon Moss*

*   Respect precision option for arrays of timestamps.

    Fixes #27514.

    *Sean Griffin*


## Rails 5.0.1 (December 21, 2016) ##

*   No changes.


## Rails 5.0.1.rc2 (December 10, 2016) ##

*   Correct resolution of associated class in `has_many :through`
    associations' `*_ids` setters.

    Fixes #27297.

    *Matthew Draper*

*   Support index length and order options using both string and symbol
    column names.

    Fixes #27243.

    *Ryuta Kamizono*


## Rails 5.0.1.rc1 (December 01, 2016) ##

*   Fix that unsigned with zerofill is treated as signed.

    Fixes #27125.

    *Ryuta Kamizono*

*   Fix the uniqueness validation scope with a polymorphic association.

    *Sergey Alekseev*

*   Raise ActiveRecord::RecordNotFound from collection `*_ids` setters
    for unknown IDs with a better error message.

    Changes the collection `*_ids` setters to cast provided IDs the data
    type of the primary key set in the association, not the model
    primary key.

    *Dominic Cleal*

*   Introduce `Model#reload_<association>` to bring back the behavior
    of `Article.category(true)` where `category` is a singular
    association.

    The force reloading of the association reader was deprecated
    in #20888. Unfortunately the suggested alternative of
    `article.reload.category` does not expose the same behavior.

    This patch adds a reader method with the prefix `reload_` for
    singular associations. This method has the same semantics as
    passing true to the association reader used to have.

    *Yves Senn*

*   Make sure eager loading `ActiveRecord::Associations` also loads
    constants defined in `ActiveRecord::Associations::Preloader`.

    *Yves Senn*

*   Allow `ActionController::Parameters`-like objects to be passed as
    values for Postgres HStore columns.

    Fixes #26904.

    *Jon Moss*

*   Configure query caching (per thread) on the connection pool.

    Moving the configuration to the pool means we don't allocate a connection
    until it's actually needed.

    Applications that manually interact with the connection pool and/or query
    cache may notice that the connection's cache is now cleared and disabled
    when it gets returned to the pool, even if the request is not yet completed.

    *Samuel Cochran*, *Matthew Draper*

*   Fixed support for case insensitive comparisons of `text` columns in
    PostgreSQL.

    *Edho Arief*

*   Return `true` from `update_attribute` when the value of the attribute
    to be updated is unchanged.

    Fixes #26593.

    *Prathamesh Sonpatki*

*   Serialize JSON attribute value `nil` as SQL `NULL`, not JSON `null`

    *Trung Duc Tran*

*   Always store errors details information with symbols.

    When the association is autosaved we were storing the details with
    string keys. This was creating inconsistency with other details that are
    added using the `Errors#add` method. It was also inconsistent with the
    `Errors#messages` storage.

    To fix this inconsistency we are always storing with symbols. This will
    cause a small breaking change because in those cases the details could
    be accessed as strings keys but now it can not.

    Fix #26499.

    *Rafael Mendonça França*, *Marcus Vieira*

*   Using a mysql2 connection after it fails to reconnect will now have an error message
    saying the connection is closed rather than an undefined method error message.

    *Dylan Thacker-Smith*

*   Remove unnecessarily association load when a `belongs_to` association has already been
    loaded then the foreign key is changed directly and the record saved.

    *James Coleman*

*   PostgreSQL array columns will now respect the encoding of strings contained
    in the array.

    Fixes #26326.

    *Sean Griffin*

*   Inverse association instances will now be set before `after_find` or
    `after_initialize` callbacks are run.

    Fixes #26320.

    *Sean Griffin*

*   Avoid loading records from database when they are already loaded using
    the `pluck` method on a collection.

    Fixes #25921.

    *Ryuta Kamizono*

*   Sqlite3 migrations to add a column to an existing table can now be
    successfully rolled back when the column was given and invalid column
    type.

    Fixes #26087

    *Travis O'Neill*

*   Hashes can once again be passed to setters of `composed_of`, if all of the
    mapping methods are methods implemented on `Hash`.

    Fixes #25978.

    *Sean Griffin*

*   Doing count on relations that contain LEFT OUTER JOIN Arel node no longer
    force a DISTINCT. This solves issues when using count after a left_joins.

    *Maxime Handfield Lapointe*

*   RecordNotFound raised by association.find exposes `id`, `primary_key` and
    `model` methods to be consistent with RecordNotFound raised by Record.find.

    *Michel Pigassou*

*   Fix the SELECT statement in `#table_comment` for MySQL.

    *Takeshi Akima*

*   Virtual attributes will no longer raise when read on models loaded from the
    database

    *Sean Griffin*

*   Fixes multi-parameter attributes conversion with invalid params.

    *Hiroyuki Ishii*

*   Add newline between each migration in `structure.sql`.

    Keeps schema migration inserts as a single commit, but allows for easier
    git diff-ing. Fixes #25504.

    *Grey Baker*, *Norberto Lopes*

*   Using `group` with an attribute that has a custom type will properly cast
    the hash keys after calling a calculation method like `count`.

    Fixes #25595.

    *Sean Griffin*

*   Ensure concurrent invocations of the connection reaper cannot allocate the
    same connection to two threads.

    Fixes #25585.

    *Matthew Draper*

*   Fixed dumping of foreign key's referential actions when MySQL connection
    uses `sql_mode = ANSI_QUOTES`.

    Fixes #25300.

    *Ryuta Kamizono*


## Rails 5.0.0 (June 30, 2016) ##

*   Inspecting an object with an associated array of over 10 elements no longer
    truncates the array, preventing `inspect` from looping infinitely in some
    cases.

    *Kevin McPhillips*

*   Ensure hashes can be assigned to attributes created using `composed_of`.

    Fixes #25210.

    *Sean Griffin*

*   Fix logging edge case where if an attribute was of the binary type and
    was provided as a Hash.

    *Jon Moss*

*   Handle JSON deserialization correctly if the column default from database
    adapter returns `''` instead of `nil`.

    *Johannes Opper*

*   PostgreSQL: Support Expression Indexes and Operator Classes.

    Example:

        create_table :users do |t|
          t.string :name
          t.index 'lower(name) varchar_pattern_ops'
        end

    Fixes #19090, #21765, #21819, #24359.

    *Ryuta Kamizono*

*   MySQL: Prepared statements support.

    To enable, set `prepared_statements: true` in config/database.yml.
    Requires mysql2 0.4.4+.

    *Ryuta Kamizono*

*   Schema dumper: Indexes are now included in the `create_table` block
    instead of listed afterward as separate `add_index` lines.

    This tidies up schema.rb and makes it easy to read as a list of tables.

    Bonus: Allows databases that support it (MySQL) to perform as single
    `CREATE TABLE` query, no additional query per index.

    *Ryuta Kamizono*

*   SQLite: Fix uniqueness validation when values exceed the column limit.

    SQLite doesn't impose length restrictions on strings, BLOBs, or numeric
    values. It treats them as helpful metadata. When we truncate strings
    before checking uniqueness, we'd miss values that exceed the column limit.

    Other databases enforce length limits. A large value will pass uniqueness
    validation since the column limit guarantees no value that long exists.
    When we insert the row, it'll raise `ActiveRecord::ValueTooLong` as we
    expect.

    This fixes edge-case incorrect validation failures for values that exceed
    the column limit but are identical to an existing value *when truncated*.
    Now these will pass validation and raise an exception.

    *Ryuta Kamizono*

*   Raise `ActiveRecord::ValueTooLong` when column limits are exceeded.
    Supported by MySQL and PostgreSQL adapters.

    *Ryuta Kamizono*

*   Migrations: `#foreign_key` respects `table_name_prefix` and `_suffix`.

    *Ryuta Kamizono*

*   SQLite: Force NOT NULL primary keys.

    From SQLite docs: https://www.sqlite.org/lang_createtable.html
        According to the SQL standard, PRIMARY KEY should always imply NOT
        NULL. Unfortunately, due to a bug in some early versions, this is not
        the case in SQLite. Unless the column is an INTEGER PRIMARY KEY or the
        table is a WITHOUT ROWID table or the column is declared NOT NULL,
        SQLite allows NULL values in a PRIMARY KEY column. SQLite could be
        fixed to conform to the standard, but doing so might break legacy
        applications. Hence, it has been decided to merely document the fact
        that SQLite allowing NULLs in most PRIMARY KEY columns.

    Now we override column options to explicitly set NOT NULL rather than rely
    on implicit NOT NULL like MySQL and PostgreSQL adapters.

    *Ryuta Kamizono*

*   Added notice when a database is successfully created or dropped.

    Example:

        $ bin/rails db:create
        Created database 'blog_development'
        Created database 'blog_test'

        $ bin/rails db:drop
        Dropped database 'blog_development'
        Dropped database 'blog_test'

    Changed older notices
    `blog_development already exists` to `Database 'blog_development' already exists`.
    and
    `Couldn't drop blog_development` to `Couldn't drop database 'blog_development'`.

    *bogdanvlviv*

*   Database comments. Annotate database objects (tables, columns, indexes)
    with comments stored in database metadata. PostgreSQL & MySQL support.

        create_table :pages, force: :cascade, comment: 'CMS content pages' do |t|
          t.string :path,   comment: 'Path fragment of page URL used for routing'
          t.string :locale, comment: 'RFC 3066 locale code of website language section'
          t.index [:path, :locale], comment: 'Look up pages by URI'
        end

    *Andrey Novikov*

*   Add `quoted_time` for truncating the date part of a TIME column value.
    This fixes queries on TIME column on MariaDB, as it doesn't ignore the
    date part of the string when it coerces to time.

    *Ryuta Kamizono*

*   Properly accept all valid JSON primitives in the JSON data type.

    Fixes #24234

    *Sean Griffin*

*   MariaDB 5.3+ supports microsecond datetime precision.

    *Jeremy Daer*

*   Delegate `none?` and `one?`. Now they can be invoked as model class methods.

    Example:

        # When no record is found on the table
        Topic.none?  # => true

        # When only one record is found on the table
        Topic.one?   # => true

    *Kenta Shirai*

*   The form builder now properly displays values when passing a proc form
    default to the attributes API.

    Fixes #24249.

    *Sean Griffin*

*   The schema cache is now cleared after the `db:migrate` task is run.

    Closes #24273.

    *Chris Arcand*

*   MySQL: strict mode respects other SQL modes rather than overwriting them.
    Setting `strict: true` adds `STRICT_ALL_TABLES` to `sql_mode`. Setting
    `strict: false` removes `STRICT_TRANS_TABLES`, `STRICT_ALL_TABLES`, and
    `TRADITIONAL` from `sql_mode`.

    *Ryuta Kamizono*

*   Execute default_scope defined by abstract class in the context of subclass.

    Fixes #23413.
    Fixes #10658.

    *Mehmet Emin İNAÇ*

*   Fix an issue when preloading associations with extensions.
    Previously every association with extension methods was transformed into an
    instance dependent scope. This is no longer the case.

    Fixes #23934.

    *Yves Senn*

*   Deprecate `{insert|update|delete}_sql` in `DatabaseStatements`.
    Use the `{insert|update|delete}` public methods instead.

    *Ryuta Kamizono*

*   Added a configuration option to have active record raise an ArgumentError
    if the order or limit is ignored in a batch query, rather than logging a
    warning message.

    *Scott Ringwelski*

*   Honour the order of the joining model in a `has_many :through` association when eager loading.

    Example:

    The below will now follow the order of `by_lines` when eager loading `authors`.

        class Article < ActiveRecord::Base
          has_many :by_lines, -> { order(:position) }
          has_many :authors, through: :by_lines
        end

    Fixes #17864.

    *Yasyf Mohamedali*, *Joel Turkel*

*   Ensure that the Suppressor runs before validations.

    This moves the suppressor up to be run before validations rather than after
    validations. There's no reason to validate a record you aren't planning on saving.

    *Eileen M. Uchitelle*

*   Save many-to-many objects based on association primary key.

    Fixes #20995.

    *himesh-r*

*   Ensure that mutations of the array returned from `ActiveRecord::Relation#to_a`
    do not affect the original relation, by returning a duplicate array each time.

    This brings the behavior in line with `CollectionProxy#to_a`, which was
    already more careful.

    *Matthew Draper*

*   Fixed `where` for polymorphic associations when passed an array containing different types.

    Fixes #17011.

    Example:

        PriceEstimate.where(estimate_of: [Treasure.find(1), Car.find(2)])
        # => SELECT "price_estimates".* FROM "price_estimates"
             WHERE (("price_estimates"."estimate_of_type" = 'Treasure' AND "price_estimates"."estimate_of_id" = 1)
             OR ("price_estimates"."estimate_of_type" = 'Car' AND "price_estimates"."estimate_of_id" = 2))

    *Philippe Huibonhoa*

*   Fix a bug where using `t.foreign_key` twice with the same `to_table` within
    the same table definition would only create one foreign key.

    *George Millo*

*   Fix a regression on has many association, where calling a child from parent in child's callback
    results in same child records getting added repeatedly to target.

    Fixes #13387.

    *Bogdan Gusiev*, *Jon Hinson*

*   Rework `ActiveRecord::Relation#last`.

    1. Never perform additional SQL on loaded relation
    2. Use SQL reverse order instead of loading relation if relation doesn't have limit
    3. Deprecated relation loading when SQL order can not be automatically reversed

        Topic.order("title").load.last(3)
          # before: SELECT ...
          # after: No SQL

        Topic.order("title").last
          # before: SELECT * FROM `topics`
          # after:  SELECT * FROM `topics` ORDER BY `topics`.`title` DESC LIMIT 1

        Topic.order("coalesce(author, title)").last
          # before: SELECT * FROM `topics`
          # after:  Deprecation Warning for irreversible order

    *Bogdan Gusiev*

*   Allow `joins` to be unscoped.

    Fixes #13775.

    *Takashi Kokubun*

*   Add `#second_to_last` and `#third_to_last` finder methods.

    *Brian Christian*

*   Added `numeric` helper into migrations.

    Example:

        create_table(:numeric_types) do |t|
          t.numeric :numeric_type, precision: 10, scale: 2
        end

    *Mehmet Emin İNAÇ*

*   Bumped the minimum supported version of PostgreSQL to >= 9.1.
    Both PG 9.0 and 8.4 are past their end of life date:
    http://www.postgresql.org/support/versioning/

    *Remo Mueller*

*   `ActiveRecord::Relation#reverse_order` throws `ActiveRecord::IrreversibleOrderError`
    when the order can not be reversed using current trivial algorithm.
    Also raises the same error when `#reverse_order` is called on
    relation without any order and table has no primary key:

        Topic.order("concat(author_name, title)").reverse_order
          # Before: SELECT `topics`.* FROM `topics` ORDER BY concat(author_name DESC, title) DESC
          # After: raises ActiveRecord::IrreversibleOrderError
        Edge.all.reverse_order
          # Before: SELECT `edges`.* FROM `edges` ORDER BY `edges`.`` DESC
          # After: raises ActiveRecord::IrreversibleOrderError

    *Bogdan Gusiev*

*   Improve schema_migrations insertion performance by inserting all versions
    in one INSERT SQL.

    *Akira Matsuda*, *Naoto Koshikawa*

*   Using `references` or `belongs_to` in migrations will always add index
    for the referenced column by default, without adding `index: true` option
    to generated migration file. Users can opt out of this by passing
    `index: false`.

    Fixes #18146.

    *Matthew Draper*, *Prathamesh Sonpatki*

*   Run `type` attributes through attributes API type-casting before
    instantiating the corresponding subclass. This makes it possible to define
    custom STI mappings.

    Fixes #21986.

    *Yves Senn*

*   Don't try to quote functions or expressions passed to `:default` option if
    they are passed as procs.

    This will generate proper query with the passed function or expression for
    the default option, instead of trying to quote it in incorrect fashion.

    Example:

        create_table :posts do |t|
          t.datetime :published_at, default: -> { 'NOW()' }
        end

    *Ryuta Kamizono*

*   Fix regression when loading fixture files with symbol keys.

    Fixes #22584.

    *Yves Senn*

*   Use `version` column as primary key for schema_migrations table because
    `schema_migrations` versions are guaranteed to be unique.

    This makes it possible to use `update_attributes` on models that do
    not have a primary key.

    *Richard Schneeman*

*   Add short-hand methods for text and blob types in MySQL.

    In Pg and Sqlite3, `:text` and `:binary` have variable unlimited length.
    But in MySQL, these have limited length for each types (ref #21591, #21619).
    This change adds short-hand methods for each text and blob types.

    Example:

        create_table :foos do |t|
          t.tinyblob   :tiny_blob
          t.mediumblob :medium_blob
          t.longblob   :long_blob
          t.tinytext   :tiny_text
          t.mediumtext :medium_text
          t.longtext   :long_text
        end

    *Ryuta Kamizono*

*   Take into account UTC offset when assigning string representation of
    timestamp with offset specified to attribute of time type.

    *Andrey Novikov*

*   When calling `first` with a `limit` argument, return directly from the
    `loaded?` records if available.

    *Ben Woosley*

*   Deprecate sending the `offset` argument to `find_nth`. Please use the
    `offset` method on relation instead.

    *Ben Woosley*

*   Limit record touching to once per transaction.

    If you have a parent/grand-parent relation like:

        Comment belongs_to :message, touch: true
        Message belongs_to :project, touch: true
        Project belongs_to :account, touch: true

    When the lowest entry(`Comment`) is saved, now, it won't repeat the touch
    call multiple times for the parent records.

    Related #18606.

    *arthurnn*

*   Order the result of `find(ids)` to match the passed array, if the relation
    has no explicit order defined.

    Fixes #20338.

    *Miguel Grazziotin*, *Matthew Draper*

*   Omit default limit values in dumped schema. It's tidier, and if the defaults
    change in the future, we can address that via Migration API Versioning.

    *Jean Boussier*

*   Support passing the schema name as a prefix to table name in
    `ConnectionAdapters::SchemaStatements#indexes`. Previously the prefix would
    be considered a full part of the index name, and only the schema in the
    current search path would be considered.

    *Grey Baker*

*   Ignore index name in `index_exists?` and `remove_index` when not passed a
    name to check for.

    *Grey Baker*

*   Extract support for the legacy `mysql` database adapter from core. It will
    live on in a separate gem for now, but most users should just use `mysql2`.

    *Abdelkader Boudih*

*   ApplicationRecord is a new superclass for all app models, analogous to app
    controllers subclassing ApplicationController instead of
    ActionController::Base. This gives apps a single spot to configure app-wide
    model behavior.

    Newly generated applications have `app/models/application_record.rb`
    present by default.

    *Genadi Samokovarov*

*   Version the API presented to migration classes, so we can change parameter
    defaults without breaking existing migrations, or forcing them to be
    rewritten through a deprecation cycle.

    New migrations specify the Rails version they were written for:

        class AddStatusToOrders < ActiveRecord::Migration[5.0]
          def change
            # ...
          end
        end

    *Matthew Draper*, *Ravil Bayramgalin*

*   Use bind params for `limit` and `offset`. This will generate significantly
    fewer prepared statements for common tasks like pagination. To support this
    change, passing a string containing a comma to `limit` has been deprecated,
    and passing an Arel node to `limit` is no longer supported.

    Fixes #22250.

    *Sean Griffin*

*   Introduce after_{create,update,delete}_commit callbacks.

    Before:

        after_commit :add_to_index_later, on: :create
        after_commit :update_in_index_later, on: :update
        after_commit :remove_from_index_later, on: :destroy

    After:

        after_create_commit  :add_to_index_later
        after_update_commit  :update_in_index_later
        after_destroy_commit :remove_from_index_later

    Fixes #22515.

    *Genadi Samokovarov*

*   Respect the column default values for `inheritance_column` when
    instantiating records through the base class.

    Fixes #17121.

    Example:

        # The schema of BaseModel has `t.string :type, default: 'SubType'`
        subtype = BaseModel.new
        assert_equals SubType, subtype.class

    *Kuldeep Aggarwal*

*   Fix `rake db:structure:dump` on Postgres when multiple schemas are used.

    Fixes #22346.

    *Nick Muerdter*, *ckoenig*

*   Add schema dumping support for PostgreSQL geometric data types.

    *Ryuta Kamizono*

*   Except keys of `build_record`'s argument from `create_scope` in `initialize_attributes`.

    Fixes #21893.

    *Yuichiro Kaneko*

*   Deprecate `connection.tables` on the SQLite3 and MySQL adapters.
    Also deprecate passing arguments to `#tables`.
    And deprecate `table_exists?`.

    The `#tables` method of some adapters (mysql, mysql2, sqlite3) would return
    both tables and views while others (postgresql) just return tables. To make
    their behavior consistent, `#tables` will return only tables in the future.

    The `#table_exists?` method would check both tables and views. To make
    their behavior consistent with `#tables`, `#table_exists?` will check only
    tables in the future.

    *Yuichiro Kaneko*

*   Improve support for non Active Record objects on `validates_associated`

    Skipping `marked_for_destruction?` when the associated object does not responds
    to it make easier to validate virtual associations built on top of Active Model
    objects and/or serialized objects that implement a `valid?` instance method.

    *Kassio Borges*, *Lucas Mazza*

*   Change connection management middleware to return a new response with
    a body proxy, rather than mutating the original.

    *Kevin Buchanan*

*   Make `db:migrate:status` to render `1_some.rb` format migrate files.

    These files are in `db/migrate`:

        * 1_valid_people_have_last_names.rb
        * 20150819202140_irreversible_migration.rb
        * 20150823202140_add_admin_flag_to_users.rb
        * 20150823202141_migration_tests.rb
        * 2_we_need_reminders.rb
        * 3_innocent_jointable.rb

    Before:

        $ bundle exec rake db:migrate:status
        ...

         Status   Migration ID    Migration Name
        --------------------------------------------------
           up     001             ********** NO FILE **********
           up     002             ********** NO FILE **********
           up     003             ********** NO FILE **********
           up     20150819202140  Irreversible migration
           up     20150823202140  Add admin flag to users
           up     20150823202141  Migration tests

    After:

        $ bundle exec rake db:migrate:status
        ...

         Status   Migration ID    Migration Name
        --------------------------------------------------
           up     001             Valid people have last names
           up     002             We need reminders
           up     003             Innocent jointable
           up     20150819202140  Irreversible migration
           up     20150823202140  Add admin flag to users
           up     20150823202141  Migration tests

    *Yuichiro Kaneko*

*   Define `ActiveRecord::Sanitization.sanitize_sql_for_order` and use it inside
    `preprocess_order_args`.

    *Yuichiro Kaneko*

*   Allow bigint with default nil for avoiding auto increment primary key.

    *Ryuta Kamizono*

*   Remove `DEFAULT_CHARSET` and `DEFAULT_COLLATION` in `MySQLDatabaseTasks`.

    We should omit the collation entirely rather than providing a default.
    Then the choice is the responsibility of the server and MySQL distribution.

    *Ryuta Kamizono*

*   Alias `ActiveRecord::Relation#left_joins` to
    `ActiveRecord::Relation#left_outer_joins`.

    *Takashi Kokubun*

*   Use advisory locking to raise a `ConcurrentMigrationError` instead of
    attempting to migrate when another migration is currently running.

    *Sam Davies*

*   Added `ActiveRecord::Relation#left_outer_joins`.

    Example:

        User.left_outer_joins(:posts)
        # => SELECT "users".* FROM "users" LEFT OUTER JOIN "posts" ON
             "posts"."user_id" = "users"."id"

    *Florian Thomas*

*   Support passing an array to `order` for SQL parameter sanitization.

    *Aaron Suggs*

*   Avoid disabling errors on the PostgreSQL connection when enabling the
    `standard_conforming_strings` setting. Errors were previously disabled because
    the setting wasn't writable in Postgres 8.1 and didn't exist in earlier
    versions. Now Rails only supports Postgres 8.2+ we're fine to assume the
    setting exists. Disabling errors caused problems when using a connection
    pooling tool like PgBouncer because it's not guaranteed to have the same
    connection between calls to `execute` and it could leave the connection
    with errors disabled.

    Fixes #22101.

    *Harry Marr*

*   Set `scope.reordering_value` to `true` if `:reordering`-values are specified.

    Fixes #21886.

    *Hiroaki Izu*

*   Add support for bidirectional destroy dependencies.

    Fixes #13609.

    Example:

        class Content < ActiveRecord::Base
          has_one :position, dependent: :destroy
        end

        class Position < ActiveRecord::Base
          belongs_to :content, dependent: :destroy
        end

    *Seb Jacobs*

*   Includes HABTM returns correct size now. It's caused by the join dependency
    only instantiates one HABTM object because the join table hasn't a primary key.

    Fixes #16032.

    Examples:

        before:

        Project.first.salaried_developers.size # => 3
        Project.includes(:salaried_developers).first.salaried_developers.size # => 1

        after:

        Project.first.salaried_developers.size # => 3
        Project.includes(:salaried_developers).first.salaried_developers.size # => 3

    *Bigxiang*

*   Add option to index errors in nested attributes.

    For models which have nested attributes, errors within those models will
    now be indexed if `:index_errors` option is set to true when defining a
    `has_many` relationship or by setting the configuration option
    `config.active_record.index_nested_attribute_errors` to true.

    Example:

        class Guitar < ActiveRecord::Base
          has_many :tuning_pegs, index_errors: true
          accepts_nested_attributes_for :tuning_pegs
        end

        class TuningPeg < ActiveRecord::Base
          belongs_to :guitar
          validates_numericality_of :pitch
        end

        # Before
        guitar.errors["tuning_pegs.pitch"] = ["is not a number"]

        # After
        guitar.errors["tuning_pegs[1].pitch"] = ["is not a number"]

    *Michael Probber*, *Terence Sun*

*   Exit with non-zero status for failed database rake tasks.

    *Jay Hayes*

*   Queries such as `Computer.joins(:monitor).group(:status).count` will now be
    interpreted as  `Computer.joins(:monitor).group('computers.status').count`
    so that when `Computer` and `Monitor` have both `status` columns we don't
    have conflicts in projection.

    *Rafael Sales*

*   Add ability to default to `uuid` as primary key when generating database migrations.

    Example:

        config.generators do |g|
          g.orm :active_record, primary_key_type: :uuid
        end

    *Jon McCartie*

*   Don't cache arguments in `#find_by` if they are an `ActiveRecord::Relation`.

    Fixes #20817.

    *Hiroaki Izu*

*   Qualify column name inserted by `group` in calculation.

    Giving `group` an unqualified column name now works, even if the relation
    has `JOIN` with another table which also has a column of the name.

    *Soutaro Matsumoto*

*   Don't cache prepared statements containing an IN clause or a SQL literal, as
    these queries will change often and are unlikely to have a cache hit.

    *Sean Griffin*

*   Fix `rewhere` in a `has_many` association.

    Fixes #21955.

    *Josh Branchaud*, *Kal*

*   `where` raises ArgumentError on unsupported types.

    Fixes #20473.

    *Jake Worth*

*   Add an immutable string type to help reduce memory usage for apps which do
    not need mutation detection on strings.

    *Sean Griffin*

*   Give `ActiveRecord::Relation#update` its own deprecation warning when
    passed an `ActiveRecord::Base` instance.

    Fixes #21945.

    *Ted Johansson*

*   Make it possible to pass `:to_table` when adding a foreign key through
    `add_reference`.

    Fixes #21563.

    *Yves Senn*

*   No longer pass deprecated option `-i` to `pg_dump`.

    *Paul Sadauskas*

*   Concurrent `AR::Base#increment!` and `#decrement!` on the same record
    are all reflected in the database rather than overwriting each other.

    *Bogdan Gusiev*

*   Avoid leaking the first relation we call `first` on, per model.

    Fixes #21921.

    *Matthew Draper*, *Jean Boussier*

*   Remove unused `pk_and_sequence_for` in `AbstractMysqlAdapter`.

    *Ryuta Kamizono*

*   Allow fixtures files to set the model class in the YAML file itself.

    To load the fixtures file `accounts.yml` as the `User` model, use:

        _fixture:
          model_class: User
        david:
          name: David

    Fixes #9516.

    *Roque Pinel*

*   Don't require a database connection to load a class which uses acceptance
    validations.

    *Sean Griffin*

*   Correctly apply `unscope` when preloading through associations.

    *Jimmy Bourassa*

*   Fixed taking precision into count when assigning a value to timestamp attribute.

    Timestamp column can have less precision than ruby timestamp
    In result in how big a fraction of a second can be stored in the
    database.


        m = Model.create!
        m.created_at.usec == m.reload.created_at.usec # => false
        # due to different precision in Time.now and database column

    If the precision is low enough, (mysql default is 0, so it is always low
    enough by default) the value changes when model is reloaded from the
    database. This patch fixes that issue ensuring that any timestamp
    assigned as an attribute is converted to column precision under the
    attribute.

    *Bogdan Gusiev*

*   Introduce `connection.data_sources` and `connection.data_source_exists?`.
    These methods determine what relations can be used to back Active Record
    models (usually tables and views).

    Also deprecate `SchemaCache#tables`, `SchemaCache#table_exists?` and
    `SchemaCache#clear_table_cache!` in favor of their new data source
    counterparts.

    *Yves Senn*, *Matthew Draper*

*   Add `ActiveRecord::Base.ignored_columns` to make some columns
    invisible from Active Record.

    *Jean Boussier*

*   `ActiveRecord::Tasks::MySQLDatabaseTasks` fails if shellout to
    mysql commands (like `mysqldump`) is not successful.

    *Steve Mitchell*

*   Ensure `select` quotes aliased attributes, even when using `from`.

    Fixes #21488.

    *Sean Griffin*, *@johanlunds*

*   MySQL: support `unsigned` numeric data types.

    Example:

        create_table :foos do |t|
          t.unsigned_integer :quantity
          t.unsigned_bigint  :total
          t.unsigned_float   :percentage
          t.unsigned_decimal :price, precision: 10, scale: 2
        end

    The `unsigned: true` option may be used for the primary key:

        create_table :foos, id: :bigint, unsigned: true do |t|
          …
        end

    *Ryuta Kamizono*

*   Add `#views` and `#view_exists?` methods on connection adapters.

    *Ryuta Kamizono*

*   Correctly dump composite primary key.

    Example:

        create_table :barcodes, primary_key: ["region", "code"] do |t|
          t.string :region
          t.integer :code
        end

    *Ryuta Kamizono*

*   Lookup the attribute name for `restrict_with_error` messages on the
    model class that defines the association.

    *kuboon*, *Ronak Jangir*

*   Correct query for PostgreSQL 8.2 compatibility.

    *Ben Murphy*, *Matthew Draper*

*   `bin/rails db:migrate` uses
    `ActiveRecord::Tasks::DatabaseTasks.migrations_paths` instead of
    `Migrator.migrations_paths`.

    *Tobias Bielohlawek*

*   Support dropping indexes concurrently in PostgreSQL.

    See http://www.postgresql.org/docs/9.4/static/sql-dropindex.html for more
    details.

    *Grey Baker*

*   Deprecate passing conditions to `ActiveRecord::Relation#delete_all`
    and `ActiveRecord::Relation#destroy_all`.

    *Wojciech Wnętrzak*

*   Instantiating an AR model with `ActionController::Parameters` now raises
    an `ActiveModel::ForbiddenAttributesError` if the parameters include a
    `type` field that has not been explicitly permitted. Previously, the
    `type` field was simply ignored in the same situation.

    *Prem Sichanugrist*

*   PostgreSQL, `create_schema`, `drop_schema` and `rename_table` now quote
    schema names.

    Fixes #21418.

    Example:

        create_schema("my.schema")
        # CREATE SCHEMA "my.schema";

    *Yves Senn*

*   PostgreSQL, add `:if_exists` option to `#drop_schema`. This makes it
    possible to drop a schema that might exist without raising an exception if
    it doesn't.

    *Yves Senn*

*   Only try to nullify has_one target association if the record is persisted.

    Fixes #21223.

    *Agis Anastasopoulos*

*   Uniqueness validator raises descriptive error when running on a persisted
    record without primary key.

    Fixes #21304.

    *Yves Senn*

*   Add a native JSON data type support in MySQL.

    Example:

        create_table :json_data_type do |t|
          t.json :settings
        end

    *Ryuta Kamizono*

*   Descriptive error message when fixtures contain a missing column.

    Fixes #21201.

    *Yves Senn*

*   `ActiveRecord::Tasks::PostgreSQLDatabaseTasks` fail if shellout to
    postgresql commands (like `pg_dump`) is not successful.

    *Bryan Paxton*, *Nate Berkopec*

*   Add `ActiveRecord::Relation#in_batches` to work with records and relations
    in batches.

    Available options are `of` (batch size), `load`, `start`, and `finish`.

    Examples:

        Person.in_batches.each_record(&:party_all_night!)
        Person.in_batches.update_all(awesome: true)
        Person.in_batches.delete_all
        Person.in_batches.each do |relation|
          relation.delete_all
          sleep 10 # Throttles the delete queries
        end

    Fixes #20933.

    *Sina Siadat*

*   Added methods for PostgreSQL geometric data types to use in migrations.

    Example:

        create_table :foo do |t|
          t.line :foo_line
          t.lseg :foo_lseg
          t.box :foo_box
          t.path :foo_path
          t.polygon :foo_polygon
          t.circle :foo_circle
        end

    *Mehmet Emin İNAÇ*

*   Add `cache_key` to `ActiveRecord::Relation`.

    Example:

        @users = User.where("name like ?", "%Alberto%")
        @users.cache_key
        # => "/users/query-5942b155a43b139f2471b872ac54251f-3-20150714212107656125000"

    *Alberto Fernández-Capel*

*   Properly allow uniqueness validations on primary keys.

    Fixes #20966.

    *Sean Griffin*, *presskey*

*   Don't raise an error if an association failed to destroy when `destroy` was
    called on the parent (as opposed to `destroy!`).

    Fixes #20991.

    *Sean Griffin*

*   `ActiveRecord::RecordNotFound` modified to store model name, primary_key and
    id of the caller model. It allows the catcher of this exception to make
    a better decision to what to do with it.

    Example:

        class SomeAbstractController < ActionController::Base
          rescue_from ActiveRecord::RecordNotFound, with: :redirect_to_404

          private def redirect_to_404(e)
            return redirect_to(posts_url) if e.model == 'Post'
            raise
          end
        end

    *Sameer Rahmani*

*   Deprecate the keys for association `restrict_dependent_destroy` errors in favor
    of new key names.

    Previously `has_one` and `has_many` associations were using the
    `one` and `many` keys respectively. Both of these keys have special
    meaning in I18n (they are considered to be pluralizations) so by
    renaming them to `has_one` and `has_many` we make the messages more explicit
    and most importantly they don't clash with linguistical systems that need to
    validate translation keys (and their pluralizations).

    The `:'restrict_dependent_destroy.one'` key should be replaced with
    `:'restrict_dependent_destroy.has_one'`, and `:'restrict_dependent_destroy.many'`
    with `:'restrict_dependent_destroy.has_many'`.

    *Roque Pinel*, *Christopher Dell*

*   Fix state being carried over from previous transaction.

    Considering the following example where `name` is a required attribute.
    Before we had `new_record?` returning `true` for a persisted record:

        author = Author.create! name: 'foo'
        author.name = nil
        author.save        # => false
        author.new_record? # => true

    Fixes #20824.

    *Roque Pinel*

*   Correctly ignore `mark_for_destruction` when `autosave` isn't set to `true`
    when validating associations.

    Fixes #20882.

    *Sean Griffin*

*   Fix a bug where counter_cache doesn't always work with polymorphic
    relations.

    Fixes #16407.

    *Stefan Kanev*, *Sean Griffin*

*   Ensure that cyclic associations with autosave don't cause duplicate errors
    to be added to the parent record.

    Fixes #20874.

    *Sean Griffin*

*   Ensure that `ActionController::Parameters` can still be passed to nested
    attributes.

    Fixes #20922.

    *Sean Griffin*

*   Deprecate force association reload by passing a truthy argument to
    association method.

    For collection association, you can call `#reload` on association proxy to
    force a reload:

        @user.posts.reload   # Instead of @user.posts(true)

    For singular association, you can call `#reload` on the parent object to
    clear its association cache then call the association method:

        @user.reload.profile   # Instead of @user.profile(true)

    Passing a truthy argument to force association to reload will be removed in
    Rails 5.1.

    *Prem Sichanugrist*

*   Replaced `ActiveSupport::Concurrency::Latch` with `Concurrent::CountDownLatch`
    from the concurrent-ruby gem.

    *Jerry D'Antonio*

*   Fix through associations using scopes having the scope merged multiple
    times.

    Fixes #20721.
    Fixes #20727.

    *Sean Griffin*

*   `ActiveRecord::Base.dump_schema_after_migration` applies migration tasks
    other than `db:migrate`. (eg. `db:rollback`, `db:migrate:dup`, ...)

    Fixes #20743.

    *Yves Senn*

*   Add alternate syntax to make `change_column_default` reversible.

    User can pass in `:from` and `:to` to make `change_column_default` command
    become reversible.

    Example:

        change_column_default :posts, :status, from: nil, to: "draft"
        change_column_default :users, :authorized, from: true, to: false

    *Prem Sichanugrist*

*   Prevent error when using `force_reload: true` on an unassigned polymorphic
    belongs_to association.

    Fixes #20426.

    *James Dabbs*

*   Correctly raise `ActiveRecord::AssociationTypeMismatch` when assigning
    a wrong type to a namespaced association.

    Fixes #20545.

    *Diego Carrion*

*   `validates_absence_of` respects `marked_for_destruction?`.

    Fixes #20449.

    *Yves Senn*

*   Include the `Enumerable` module in `ActiveRecord::Relation`

    *Sean Griffin*, *bogdan*

*   Use `Enumerable#sum` in `ActiveRecord::Relation` if a block is given.

    *Sean Griffin*

*   Let `WITH` queries (Common Table Expressions) be explainable.

    *Vladimir Kochnev*

*   Make `remove_index :table, :column` reversible.

    *Yves Senn*

*   Fixed an error which would occur in dirty checking when calling
    `update_attributes` from a getter.

    Fixes #20531.

    *Sean Griffin*

*   Make `remove_foreign_key` reversible. Any foreign key options must be
    specified, similar to `remove_column`.

    *Aster Ryan*

*   Add `:_prefix` and `:_suffix` options to `enum` definition.

    Fixes #17511, #17415.

    *Igor Kapkov*

*   Correctly handle decimal arrays with defaults in the schema dumper.

    Fixes #20515.

    *Sean Griffin*, *jmondo*

*   Deprecate the PostgreSQL `:point` type in favor of a new one which will return
    `Point` objects instead of an `Array`

    *Sean Griffin*

*   Ensure symbols passed to `ActiveRecord::Relation#select` are always treated
    as columns.

    Fixes #20360.

    *Sean Griffin*

*   Do not set `sql_mode` if `strict: :default` is specified.

        # config/database.yml
        production:
          adapter: mysql2
          database: foo_prod
          user: foo
          strict: :default

    *Ryuta Kamizono*

*   Allow proc defaults to be passed to the attributes API. See documentation
    for examples.

    *Sean Griffin*, *Kir Shatrov*

*   SQLite: `:collation` support for string and text columns.

    Example:

        create_table :foo do |t|
          t.string :string_nocase, collation: 'NOCASE'
          t.text :text_rtrim, collation: 'RTRIM'
        end

        add_column :foo, :title, :string, collation: 'RTRIM'

        change_column :foo, :title, :string, collation: 'NOCASE'

    *Akshay Vishnoi*

*   Allow the use of symbols or strings to specify enum values in test
    fixtures:

        awdr:
          title: "Agile Web Development with Rails"
          status: :proposed

    *George Claghorn*

*   Clear query cache when `ActiveRecord::Base#reload` is called.

    *Shane Hender, Pierre Nespo*

*   Include stored procedures and function on the MySQL structure dump.

    *Jonathan Worek*

*   Pass `:extend` option for `has_and_belongs_to_many` associations to the
    underlying `has_many :through`.

    *Jaehyun Shin*

*   Deprecate `Relation#uniq` use `Relation#distinct` instead.

    See #9683.

    *Yves Senn*

*   Allow single table inheritance instantiation to work when storing
    demodulized class names.

    *Alex Robbin*

*   Correctly pass MySQL options when using `structure_dump` or
    `structure_load`.

    Specifically, it fixes an issue when using SSL authentication.

    *Alex Coomans*

*   Correctly dump `:options` on `create_table` for MySQL.

    *Ryuta Kamizono*

*   PostgreSQL: `:collation` support for string and text columns.

    Example:

        create_table :foos do |t|
          t.string :string_en, collation: 'en_US.UTF-8'
          t.text   :text_ja,   collation: 'ja_JP.UTF-8'
        end

    *Ryuta Kamizono*

*   Remove `ActiveRecord::Serialization::XmlSerializer` from core.

    *Zachary Scott*

*   Make `unscope` aware of "less than" and "greater than" conditions.

    *TAKAHASHI Kazuaki*

*   `find_by` and `find_by!` raise `ArgumentError` when called without
    arguments.

    *Kohei Suzuki*

*   Revert behavior of `db:schema:load` back to loading the full
    environment. This ensures that initializers are run.

    Fixes #19545.

    *Yves Senn*

*   Fix missing index when using `timestamps` with the `index` option.

    The `index` option used with `timestamps` should be passed to both
    `column` definitions for `created_at` and `updated_at` rather than just
    the first.

    *Paul Mucur*

*   Rename `:class` to `:anonymous_class` in association options.

    Fixes #19659.

    *Andrew White*

*   Autosave existing records on a has many through association when the parent
    is new.

    Fixes #19782.

    *Sean Griffin*

*   Fixed a bug where uniqueness validations would error on out of range values,
    even if an validation should have prevented it from hitting the database.

    *Andrey Voronkov*

*   MySQL: `:charset` and `:collation` support for string and text columns.

    Example:

        create_table :foos do |t|
          t.string :string_utf8_bin, charset: 'utf8', collation: 'utf8_bin'
          t.text   :text_ascii,      charset: 'ascii'
        end

    *Ryuta Kamizono*

*   Foreign key related methods in the migration DSL respect
    `ActiveRecord::Base.pluralize_table_names = false`.

    Fixes #19643.

    *Mehmet Emin İNAÇ*

*   Reduce memory usage from loading types on PostgreSQL.

    Fixes #19578.

    *Sean Griffin*

*   Add `config.active_record.warn_on_records_fetched_greater_than` option.

    When set to an integer, a warning will be logged whenever a result set
    larger than the specified size is returned by a query.

    Fixes #16463.

    *Jason Nochlin*

*   Ignore `.psqlrc` when loading database structure.

    *Jason Weathered*

*   Fix referencing wrong table aliases while joining tables of has many through
    association (only when calling calculation methods).

    Fixes #19276.

    *pinglamb*

*   Correctly persist a serialized attribute that has been returned to
    its default value by an in-place modification.

    Fixes #19467.

    *Matthew Draper*

*   Fix generating the schema file when using PostgreSQL `BigInt[]` data type.
    Previously the `limit: 8` was not coming through, and this caused it to
    become `Int[]` data type after rebuilding from the schema.

    Fixes #19420.

    *Jake Waller*

*   Reuse the `CollectionAssociation#reader` cache when the foreign key is
    available prior to save.

    *Ben Woosley*

*   Add `config.active_record.dump_schemas` to fix `db:structure:dump`
    when using schema_search_path and PostgreSQL extensions.

    Fixes #17157.

    *Ryan Wallace*

*   Renaming `use_transactional_fixtures` to `use_transactional_tests` for clarity.

    Fixes #18864.

    *Brandon Weiss*

*   Increase pg gem version requirement to `~> 0.18`. Earlier versions of the
    pg gem are known to have problems with Ruby 2.2.

    *Matt Brictson*

*   Correctly dump `serial` and `bigserial`.

    *Ryuta Kamizono*

*   Fix default `format` value in `ActiveRecord::Tasks::DatabaseTasks#schema_file`.

    *James Cox*

*   Don't enroll records in the transaction if they don't have commit callbacks.
    This was causing a memory leak when creating many records inside a transaction.

    Fixes #15549.

    *Will Bryant*, *Aaron Patterson*

*   Correctly create through records when created on a has many through
    association when using `where`.

    Fixes #19073.

    *Sean Griffin*

*   Add `SchemaMigration.create_table` support for any unicode charsets with MySQL.

    *Ryuta Kamizono*

*   PostgreSQL no longer disables user triggers if system triggers can't be
    disabled. Disabling user triggers does not fulfill what the method promises.
    Rails currently requires superuser privileges for this method.

    If you absolutely rely on this behavior, consider patching
    `disable_referential_integrity`.

    *Yves Senn*

*   Restore aborted transaction state when `disable_referential_integrity` fails
    due to missing permissions.

    *Toby Ovod-Everett*, *Yves Senn*

*   In PostgreSQL, print a warning message if `disable_referential_integrity`
    fails due to missing permissions.

    *Andrey Nering*, *Yves Senn*

*   Allow a `:limit` option for MySQL bigint primary key support.

    Example:

        create_table :foos, id: :primary_key, limit: 8 do |t|
        end

        # or

        create_table :foos, id: false do |t|
          t.primary_key :id, limit: 8
        end

    *Ryuta Kamizono*

*   `belongs_to` will now trigger a validation error by default if the association is not present.
    You can turn this off on a per-association basis with `optional: true`.
    (Note this new default only applies to new Rails apps that will be generated with
    `config.active_record.belongs_to_required_by_default = true` in initializer.)

    *Josef Šimánek*

*   Fixed `ActiveRecord::Relation#becomes!` and `changed_attributes` issues for type
    columns.

    Fixes #17139.

    *Miklos Fazekas*

*   Format the time string according to the precision of the time column.

    *Ryuta Kamizono*

*   Allow a `:precision` option for time type columns.

    *Ryuta Kamizono*

*   Add `ActiveRecord::Base.suppress` to prevent the receiver from being saved
    during the given block.

    For example, here's a pattern of creating notifications when new comments
    are posted. (The notification may in turn trigger an email, a push
    notification, or just appear in the UI somewhere):

        class Comment < ActiveRecord::Base
          belongs_to :commentable, polymorphic: true
          after_create -> { Notification.create! comment: self,
            recipients: commentable.recipients }
        end

    That's what you want the bulk of the time. A new comment creates a new
    Notification. There may be edge cases where you don't want that, like
    when copying a commentable and its comments, in which case write a
    concern with something like this:

        module Copyable
          def copy_to(destination)
            Notification.suppress do
              # Copy logic that creates new comments that we do not want triggering
              # notifications.
            end
          end
        end

    *Michael Ryan*

*   `:time` option added for `#touch`.

    Fixes #18905.

    *Hyonjee Joo*

*   Add `foreign_key_exists?` method.

    *Tõnis Simo*

*   Use SQL COUNT and LIMIT 1 queries for `none?` and `one?` methods
    if no block or limit is given, instead of loading the entire
    collection into memory. This applies to relations (e.g. `User.all`)
    as well as associations (e.g. `account.users`)

        # Before:

        users.none?
        # SELECT "users".* FROM "users"

        users.one?
        # SELECT "users".* FROM "users"

        # After:

        users.none?
        # SELECT 1 AS one FROM "users" LIMIT 1

        users.one?
        # SELECT COUNT(*) FROM "users"

    *Eugene Gilburg*

*   Have `enum` perform type casting consistently with the rest of Active
    Record, such as `where`.

    *Sean Griffin*

*   `scoping` no longer pollutes the current scope of sibling classes when using
    STI.

    Fixes #18806.

    Example:

        StiOne.none.scoping do
          StiTwo.all
        end


    *Sean Griffin*

*   `remove_reference` with `foreign_key: true` removes the foreign key before
    removing the column. This fixes a bug where it was not possible to remove
    the column on MySQL.

    Fixes #18664.

    *Yves Senn*

*   `find_in_batches` now accepts an `:finish` parameter that complements the `:start`
     parameter to specify where to stop batch processing.

    *Vipul A M*

*   Fix a rounding problem for PostgreSQL timestamp columns.

    If a timestamp column has a precision specified, it needs to
    format according to that.

    *Ryuta Kamizono*

*   Respect the database default charset for `schema_migrations` table.

    The charset of `version` column in `schema_migrations` table depends
    on the database default charset and collation rather than the encoding
    of the connection.

    *Ryuta Kamizono*

*   Raise `ArgumentError` when passing `nil` or `false` to `Relation#merge`.

    These are not valid values to merge in a relation, so it should warn users
    early.

    *Rafael Mendonça França*

*   Use `SCHEMA` instead of `DB_STRUCTURE` for specifying a structure file.

    This makes the `db:structure` tasks consistent with `test:load_structure`.

    *Dieter Komendera*

*   Respect custom primary keys for associations when calling `Relation#where`

    Fixes #18813.

    *Sean Griffin*

*   Fix several edge cases which could result in a counter cache updating
    twice or not updating at all for `has_many` and `has_many :through`.

    Fixes #10865.

    *Sean Griffin*

*   Foreign keys added by migrations were given random, generated names. This
    meant a different `structure.sql` would be generated every time a developer
    ran migrations on their machine.

    The generated part of foreign key names is now a hash of the table name and
    column name, which is consistent every time you run the migration.

    *Chris Sinjakli*

*   Fix n+1 query problem when eager loading nil associations (fixes #18312)

    *Sammy Larbi*

*   Change the default error message from `can't be blank` to `must exist` for
    the presence validator of the `:required` option on `belongs_to`/`has_one`
    associations.

    *Henrik Nygren*

*   Fixed `ActiveRecord::Relation#group` method when an argument is an SQL
    reserved keyword:

    Example:

        SplitTest.group(:key).count
        Property.group(:value).count

    *Bogdan Gusiev*

*   Added the `#or` method on `ActiveRecord::Relation`, allowing use of the OR
    operator to combine WHERE or HAVING clauses.

    Example:

        Post.where('id = 1').or(Post.where('id = 2'))
        # => SELECT * FROM posts WHERE (id = 1) OR (id = 2)

    *Sean Griffin*, *Matthew Draper*, *Gael Muller*, *Olivier El Mekki*

*   Don't define autosave association callbacks twice from
    `accepts_nested_attributes_for`.

    Fixes #18704.

    *Sean Griffin*

*   Integer types will no longer raise a `RangeError` when assigning an
    attribute, but will instead raise when going to the database.

    Fixes several vague issues which were never reported directly. See the
    commit message from the commit which added this line for some examples.

    *Sean Griffin*

*   Values which would error while being sent to the database (such as an
    ASCII-8BIT string with invalid UTF-8 bytes on SQLite3), no longer error on
    assignment. They will still error when sent to the database, but you are
    given the ability to re-assign it to a valid value.

    Fixes #18580.

    *Sean Griffin*

*   Don't remove join dependencies in `Relation#exists?`

    Fixes #18632.

    *Sean Griffin*

*   Invalid values assigned to a JSON column are assumed to be `nil`.

    Fixes #18629.

    *Sean Griffin*

*   Add `ActiveRecord::Base#accessed_fields`, which can be used to quickly
    discover which fields were read from a model when you are looking to only
    select the data you need from the database.

    *Sean Griffin*

*   Introduce the `:if_exists` option for `drop_table`.

    Example:

        drop_table(:posts, if_exists: true)

    That would execute:

        DROP TABLE IF EXISTS posts

    If the table doesn't exist, `if_exists: false` (the default) raises an
    exception whereas `if_exists: true` does nothing.

    *Cody Cutrer*, *Stefan Kanev*, *Ryuta Kamizono*

*   Don't run SQL if attribute value is not changed for update_attribute method.

    *Prathamesh Sonpatki*

*   `time` columns can now get affected by `time_zone_aware_attributes`. If you have
    set `config.time_zone` to a value other than `'UTC'`, they will be treated
    as in that time zone by default in Rails 5.1. If this is not the desired
    behavior, you can set

        ActiveRecord::Base.time_zone_aware_types = [:datetime]

    A deprecation warning will be emitted if you have a `:time` column, and have
    not explicitly opted out.

    Fixes #3145.

    *Sean Griffin*

*   Tests now run after_commit callbacks. You no longer have to declare
    `uses_transaction ‘test name’` to test the results of an after_commit.

    after_commit callbacks run after committing a transaction whose parent
    is not `joinable?`: un-nested transactions, transactions within test cases,
    and transactions in `console --sandbox`.

    *arthurnn*, *Ravil Bayramgalin*, *Matthew Draper*

*   `nil` as a value for a binary column in a query no longer logs as
    "<NULL binary data>", and instead logs as just "nil".

    *Sean Griffin*

*   `attribute_will_change!` will no longer cause non-persistable attributes to
    be sent to the database.

    Fixes #18407.

    *Sean Griffin*

*   Remove support for the `protected_attributes` gem.

    *Carlos Antonio da Silva*, *Roberto Miranda*

*   Fix accessing of fixtures having non-string labels like Fixnum.

    *Prathamesh Sonpatki*

*   Remove deprecated support to preload instance-dependent associations.

    *Yves Senn*

*   Remove deprecated support for PostgreSQL ranges with exclusive lower bounds.

    *Yves Senn*

*   Remove deprecation when modifying a relation with cached Arel.
    This raises an `ImmutableRelation` error instead.

    *Yves Senn*

*   Added `ActiveRecord::SecureToken` in order to encapsulate generation of
    unique tokens for attributes in a model using `SecureRandom`.

    *Roberto Miranda*

*   Change the behavior of boolean columns to be closer to Ruby's semantics.

    Before this change we had a small set of "truthy", and all others are "falsy".

    Now, we have a small set of "falsy" values and all others are "truthy" matching
    Ruby's semantics.

    *Rafael Mendonça França*

*   Deprecate `ActiveRecord::Base.errors_in_transactional_callbacks=`.

    *Rafael Mendonça França*

*   Change transaction callbacks to not swallow errors.

    Before this change any errors raised inside a transaction callback
    were getting rescued and printed in the logs.

    Now these errors are not rescued anymore and just bubble up, as the other callbacks.

    *Rafael Mendonça França*

*   Remove deprecated `sanitize_sql_hash_for_conditions`.

    *Rafael Mendonça França*

*   Remove deprecated `Reflection#source_macro`.

    *Rafael Mendonça França*

*   Remove deprecated `symbolized_base_class` and `symbolized_sti_name`.

    *Rafael Mendonça França*

*   Remove deprecated `ActiveRecord::Base.disable_implicit_join_references=`.

    *Rafael Mendonça França*

*   Remove deprecated access to connection specification using a string accessor.

    Now all strings will be handled as a URL.

    *Rafael Mendonça França*

*   Change the default `null` value for `timestamps` to `false`.

    *Rafael Mendonça França*

*   Return an array of pools from `connection_pools`.

    *Rafael Mendonça França*

*   Return a null column from `column_for_attribute` when no column exists.

    *Rafael Mendonça França*

*   Remove deprecated `serialized_attributes`.

    *Rafael Mendonça França*

*   Remove deprecated automatic counter caches on `has_many :through`.

    *Rafael Mendonça França*

*   Change the way in which callback chains can be halted.

    The preferred method to halt a callback chain from now on is to explicitly
    `throw(:abort)`.
    In the past, returning `false` in an Active Record `before_` callback had the
    side effect of halting the callback chain.
    This is not recommended anymore and, depending on the value of the
    `ActiveSupport.halt_callback_chains_on_return_false` option, will
    either not work at all or display a deprecation warning.

    *claudiob*

*   Clear query cache on rollback.

    *Florian Weingarten*

*   Fix setting of foreign_key for through associations when building a new record.

    Fixes #12698.

    *Ivan Antropov*

*   Improve dumping of the primary key. If it is not a default primary key,
    correctly dump the type and options.

    Fixes #14169, #16599.

    *Ryuta Kamizono*

*   Format the datetime string according to the precision of the datetime field.

    Incompatible to rounding behavior between MySQL 5.6 and earlier.

    In 5.5, when you insert `2014-08-17 12:30:00.999999` the fractional part
    is ignored. In 5.6, it's rounded to `2014-08-17 12:30:01`:

    http://bugs.mysql.com/bug.php?id=68760

    *Ryuta Kamizono*

*   Allow a precision option for MySQL datetimes.

    *Ryuta Kamizono*

*   Fixed automatic `inverse_of` for models nested in a module.

    *Andrew McCloud*

*   Change `ActiveRecord::Relation#update` behavior so that it can
    be called without passing ids of the records to be updated.

    This change allows updating multiple records returned by
    `ActiveRecord::Relation` with callbacks and validations.

        # Before
        # ArgumentError: wrong number of arguments (1 for 2)
        Comment.where(group: 'expert').update(body: "Group of Rails Experts")

        # After
        # Comments with group expert updated with body "Group of Rails Experts"
        Comment.where(group: 'expert').update(body: "Group of Rails Experts")

    *Prathamesh Sonpatki*

*   Fix `reaping_frequency` option when the value is a string.

    This usually happens when it is configured using `DATABASE_URL`.

    *korbin*

*   Fix error message when trying to create an associated record and the foreign
    key is missing.

    Before this fix the following exception was being raised:

        NoMethodError: undefined method `val' for #<Arel::Nodes::BindParam:0x007fc64d19c218>

    Now the message is:

        ActiveRecord::UnknownAttributeError: unknown attribute 'foreign_key' for Model.

    *Rafael Mendonça França*

*   Fix change detection problem for PostgreSQL bytea type and
    `ArgumentError: string contains null byte` exception with pg-0.18.

    Fixes #17680.

    *Lars Kanis*

*   When a table has a composite primary key, the `primary_key` method for
    SQLite3 and PostgreSQL adapters was only returning the first field of the key.
    Ensures that it will return nil instead, as Active Record doesn't support
    composite primary keys.

    Fixes #18070.

    *arthurnn*

*   `validates_size_of` / `validates_length_of` do not count records
    which are `marked_for_destruction?`.

    Fixes #7247.

    *Yves Senn*

*   Ensure `first!` and friends work on loaded associations.

    Fixes #18237.

    *Sean Griffin*

*   `eager_load` preserves readonly flag for associations.

    Fixes #15853.

    *Takashi Kokubun*

*   Provide `:touch` option to `save()` to accommodate saving without updating
    timestamps.

    Fixes #18202.

    *Dan Olson*

*   Provide a more helpful error message when an unsupported class is passed to
    `serialize`.

    Fixes #18224.

    *Sean Griffin*

*   Add bigint primary key support for MySQL.

    Example:

        create_table :foos, id: :bigint do |t|
        end

    *Ryuta Kamizono*

*   Support for any type of primary key.

    Fixes #14194.

    *Ryuta Kamizono*

*   Dump the default `nil` for PostgreSQL UUID primary key.

    *Ryuta Kamizono*

*   Add a `:foreign_key` option to `references` and associated migration
    methods. The model and migration generators now use this option, rather than
    the `add_foreign_key` form.

    *Sean Griffin*

*   Don't raise when writing an attribute with an out-of-range datetime passed
    by the user.

    *Grey Baker*

*   Replace deprecated `ActiveRecord::Tasks::DatabaseTasks#load_schema` with
    `ActiveRecord::Tasks::DatabaseTasks#load_schema_for`.

    *Yves Senn*

*   Fix bug with `ActiveRecord::Type::Numeric` that caused negative values to
    be marked as having changed when set to the same negative value.

    Fixes #18161.

    *Daniel Fox*

*   Introduce `force: :cascade` option for `create_table`. Using this option
    will recreate tables even if they have dependent objects (like foreign keys).
    `db/schema.rb` now uses `force: :cascade`. This makes it possible to
    reload the schema when foreign keys are in place.

    *Matthew Draper*, *Yves Senn*

*   `db:schema:load` and `db:structure:load` no longer purge the database
    before loading the schema. This is left for the user to do.
    `db:test:prepare` will still purge the database.

    Fixes #17945.

    *Yves Senn*

*   Fix undesirable RangeError by `Type::Integer`. Add `Type::UnsignedInteger`.

    *Ryuta Kamizono*

*   Add `foreign_type` option to `has_one` and `has_many` association macros.

    This option enables to define the column name of associated object's type for polymorphic associations.

    *Ulisses Almeida*, *Kassio Borges*

*   Remove deprecated behavior allowing nested arrays to be passed as query
    values.

    *Melanie Gilman*

*   Deprecate passing a class as a value in a query. Users should pass strings
    instead.

    *Melanie Gilman*

*   `add_timestamps` and `remove_timestamps` now properly reversible with
    options.

    *Noam Gagliardi-Rabinovich*

*   `ActiveRecord::ConnectionAdapters::ColumnDumper#column_spec` and
    `ActiveRecord::ConnectionAdapters::ColumnDumper#prepare_column_options` no
    longer have a `types` argument. They should access
    `connection#native_database_types` directly.

    *Yves Senn*

Please check [4-2-stable](https://github.com/rails/rails/blob/4-2-stable/activerecord/CHANGELOG.md) for previous changes.<|MERGE_RESOLUTION|>--- conflicted
+++ resolved
@@ -1,10 +1,9 @@
-<<<<<<< HEAD
 *   Fix regression of #1969 with SELECT aliases in HAVING clause.
 
     *Eugene Kenny*
-=======
+
+
 ## Rails 5.0.2 (March 01, 2017) ##
->>>>>>> 38ed1f4b
 
 *   Fix `wait_timeout` to configurable for mysql2 adapter.
 
