--- conflicted
+++ resolved
@@ -1,4 +1,8 @@
-<<<<<<< HEAD
+*   When a `group` is set, `sum`, `size`, `average`, `minimum` and `maximum`
+    on a NullRelation should return a Hash.
+
+    *Kuldeep Aggarwal*
+
 *   Fixed serialized fields returning serialized data after being updated with
     `update_column`.
 
@@ -76,12 +80,6 @@
     throw a `StatementInvalid` exception.
 
     *Nat Budin*
-=======
-*   Fixed a problem where `sum`, `size`, `average`, `minimum` and `maximum`
-    used with a grouping was not returning a Hash.
-
-    *Kuldeep Aggarwal*
->>>>>>> 6d36c1dd
 
 *   Fix `stored_attributes` to correctly merge the details of stored
     attributes defined in parent classes.
