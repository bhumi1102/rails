# frozen_string_literal: true

module ActiveRecord
  module ConnectionAdapters # :nodoc:
    module DatabaseStatements
      def initialize
        super
        reset_transaction
      end

      # Converts an arel AST to SQL
      def to_sql(arel_or_sql_string, binds = [])
        sql, _ = to_sql_and_binds(arel_or_sql_string, binds)
        sql
      end

      def to_sql_and_binds(arel_or_sql_string, binds = []) # :nodoc:
        if arel_or_sql_string.respond_to?(:ast)
          unless binds.empty?
            raise "Passing bind parameters with an arel AST is forbidden. " \
              "The values must be stored on the AST directly"
          end

          if prepared_statements
            sql, binds = visitor.compile(arel_or_sql_string.ast, collector)

            if binds.length > bind_params_length
              unprepared_statement do
                sql, binds = to_sql_and_binds(arel_or_sql_string)
                visitor.preparable = false
              end
            end
          else
            sql = visitor.compile(arel_or_sql_string.ast, collector)
          end
          [sql.freeze, binds]
        else
          visitor.preparable = false if prepared_statements

          arel_or_sql_string = arel_or_sql_string.dup.freeze unless arel_or_sql_string.frozen?
          [arel_or_sql_string, binds]
        end
      end
      private :to_sql_and_binds

      # This is used in the StatementCache object. It returns an object that
      # can be used to query the database repeatedly.
      def cacheable_query(klass, arel) # :nodoc:
        if prepared_statements
          sql, binds = visitor.compile(arel.ast, collector)
          query = klass.query(sql)
        else
          collector = klass.partial_query_collector
          parts, binds = visitor.compile(arel.ast, collector)
          query = klass.partial_query(parts)
        end
        [query, binds]
      end

      # Returns an ActiveRecord::Result instance.
      def select_all(arel, name = nil, binds = [], preparable: nil)
        arel = arel_from_relation(arel)
        sql, binds = to_sql_and_binds(arel, binds)

        if preparable.nil?
          preparable = prepared_statements ? visitor.preparable : false
        end

        if prepared_statements && preparable
          select_prepared(sql, name, binds)
        else
          select(sql, name, binds)
        end
      end

      # Returns a record hash with the column names as keys and column values
      # as values.
      def select_one(arel, name = nil, binds = [])
        select_all(arel, name, binds).first
      end

      # Returns a single value from a record
      def select_value(arel, name = nil, binds = [])
        single_value_from_rows(select_rows(arel, name, binds))
      end

      # Returns an array of the values of the first column in a select:
      #   select_values("SELECT id FROM companies LIMIT 3") => [1,2,3]
      def select_values(arel, name = nil, binds = [])
        select_rows(arel, name, binds).map(&:first)
      end

      # Returns an array of arrays containing the field values.
      # Order is the same as that returned by +columns+.
      def select_rows(arel, name = nil, binds = [])
        select_all(arel, name, binds).rows
      end

      def query_value(sql, name = nil) # :nodoc:
        single_value_from_rows(query(sql, name))
      end

      def query_values(sql, name = nil) # :nodoc:
        query(sql, name).map(&:first)
      end

      def query(sql, name = nil) # :nodoc:
        exec_query(sql, name).rows
      end

      # Determines whether the SQL statement is a write query.
      def write_query?(sql)
        raise NotImplementedError
      end

      # Executes the SQL statement in the context of this connection and returns
      # the raw result from the connection adapter.
      # Note: depending on your database connector, the result returned by this
      # method may be manually memory managed. Consider using the exec_query
      # wrapper instead.
      def execute(sql, name = nil)
        raise NotImplementedError
      end

      # Executes +sql+ statement in the context of this connection using
      # +binds+ as the bind substitutes. +name+ is logged along with
      # the executed +sql+ statement.
      def exec_query(sql, name = "SQL", binds = [], prepare: false)
        raise NotImplementedError
      end

      # Executes insert +sql+ statement in the context of this connection using
      # +binds+ as the bind substitutes. +name+ is logged along with
      # the executed +sql+ statement.
      def exec_insert(sql, name = nil, binds = [], pk = nil, sequence_name = nil)
        sql, binds = sql_for_insert(sql, pk, binds)
        exec_query(sql, name, binds)
      end

      # Executes delete +sql+ statement in the context of this connection using
      # +binds+ as the bind substitutes. +name+ is logged along with
      # the executed +sql+ statement.
      def exec_delete(sql, name = nil, binds = [])
        exec_query(sql, name, binds)
      end

      # Executes update +sql+ statement in the context of this connection using
      # +binds+ as the bind substitutes. +name+ is logged along with
      # the executed +sql+ statement.
      def exec_update(sql, name = nil, binds = [])
        exec_query(sql, name, binds)
      end

      def exec_insert_all(sql, name) # :nodoc:
        exec_query(sql, name)
      end

      # Executes an INSERT query and returns the new record's ID
      #
      # +id_value+ will be returned unless the value is +nil+, in
      # which case the database will attempt to calculate the last inserted
      # id and return that value.
      #
      # If the next id was calculated in advance (as in Oracle), it should be
      # passed in as +id_value+.
      def insert(arel, name = nil, pk = nil, id_value = nil, sequence_name = nil, binds = [])
        sql, binds = to_sql_and_binds(arel, binds)
        value = exec_insert(sql, name, binds, pk, sequence_name)
        id_value || last_inserted_id(value)
      end
      alias create insert

      # Executes the update statement and returns the number of rows affected.
      def update(arel, name = nil, binds = [])
        sql, binds = to_sql_and_binds(arel, binds)
        exec_update(sql, name, binds)
      end

      # Executes the delete statement and returns the number of rows affected.
      def delete(arel, name = nil, binds = [])
        sql, binds = to_sql_and_binds(arel, binds)
        exec_delete(sql, name, binds)
      end

      # Executes the truncate statement.
      def truncate(table_name, name = nil)
        execute(build_truncate_statement(table_name), name)
      end

      def truncate_tables(*table_names) # :nodoc:
        table_names -= [schema_migration.table_name, InternalMetadata.table_name]

        return if table_names.empty?

        with_multi_statements do
          disable_referential_integrity do
            statements = build_truncate_statements(table_names)
            execute_batch(statements, "Truncate Tables")
          end
        end
      end

      # Runs the given block in a database transaction, and returns the result
      # of the block.
      #
      # == Nested transactions support
      #
      # #transaction calls can be nested. By default, this makes all database
      # statements in the nested transaction block become part of the parent
      # transaction. For example, the following behavior may be surprising:
      #
      #   ActiveRecord::Base.transaction do
      #     Post.create(title: 'first')
      #     ActiveRecord::Base.transaction do
      #       Post.create(title: 'second')
      #       raise ActiveRecord::Rollback
      #     end
      #   end
      #
      # This creates both "first" and "second" posts. Reason is the
      # ActiveRecord::Rollback exception in the nested block does not issue a
      # ROLLBACK. Since these exceptions are captured in transaction blocks,
      # the parent block does not see it and the real transaction is committed.
      #
      # Most databases don't support true nested transactions. At the time of
      # writing, the only database that supports true nested transactions that
      # we're aware of, is MS-SQL.
      #
      # In order to get around this problem, #transaction will emulate the effect
      # of nested transactions, by using savepoints:
<<<<<<< HEAD
      # https://dev.mysql.com/doc/refman/en/savepoint.html
=======
      # https://dev.mysql.com/doc/refman/5.7/en/savepoint.html.
      # Savepoints are supported by MySQL and PostgreSQL. SQLite3 version >= '3.6.8'
      # supports savepoints.
>>>>>>> a37e9804
      #
      # It is safe to call this method if a database transaction is already open,
      # i.e. if #transaction is called within another #transaction block. In case
      # of a nested call, #transaction will behave as follows:
      #
      # - The block will be run without doing anything. All database statements
      #   that happen within the block are effectively appended to the already
      #   open database transaction.
      # - However, if +:requires_new+ is set, the block will be wrapped in a
      #   database savepoint acting as a sub-transaction.
      #
      # In order to get a ROLLBACK for the nested transaction you may ask for a
      # real sub-transaction by passing <tt>requires_new: true</tt>.
      # If anything goes wrong, the database rolls back to the beginning of
      # the sub-transaction without rolling back the parent transaction.
      # If we add it to the previous example:
      #
      #   ActiveRecord::Base.transaction do
      #     Post.create(title: 'first')
      #     ActiveRecord::Base.transaction(requires_new: true) do
      #       Post.create(title: 'second')
      #       raise ActiveRecord::Rollback
      #     end
      #   end
      #
      # only post with title "first" is created.
      # This works on MySQL and PostgreSQL. SQLite3 version >= '3.6.8' also
      # supports it.
      #
      # See ActiveRecord::Transactions to learn more.
      #
      # === Caveats
      #
      # MySQL doesn't support DDL transactions. If you perform a DDL operation,
      # then any created savepoints will be automatically released. For example,
      # if you've created a savepoint, then you execute a CREATE TABLE statement,
      # then the savepoint that was created will be automatically released.
      #
      # This means that, on MySQL, you shouldn't execute DDL operations inside
      # a #transaction call that you know might create a savepoint. Otherwise,
      # #transaction will raise exceptions when it tries to release the
      # already-automatically-released savepoints:
      #
      #   Model.connection.transaction do  # BEGIN
      #     Model.connection.transaction(requires_new: true) do  # CREATE SAVEPOINT active_record_1
      #       Model.connection.create_table(...)
      #       # active_record_1 now automatically released
      #     end  # RELEASE SAVEPOINT active_record_1  <--- BOOM! database error!
      #   end
      #
      # == Transaction isolation
      #
      # If your database supports setting the isolation level for a transaction, you can set
      # it like so:
      #
      #   Post.transaction(isolation: :serializable) do
      #     # ...
      #   end
      #
      # Valid isolation levels are:
      #
      # * <tt>:read_uncommitted</tt>
      # * <tt>:read_committed</tt>
      # * <tt>:repeatable_read</tt>
      # * <tt>:serializable</tt>
      #
      # You should consult the documentation for your database to understand the
      # semantics of these different levels:
      #
      # * https://www.postgresql.org/docs/current/static/transaction-iso.html
      # * https://dev.mysql.com/doc/refman/en/set-transaction.html
      #
      # An ActiveRecord::TransactionIsolationError will be raised if:
      #
      # * The adapter does not support setting the isolation level
      # * You are joining an existing open transaction
      # * You are creating a nested (savepoint) transaction
      #
      # The mysql2 and postgresql adapters support setting the transaction
      # isolation level.
      def transaction(requires_new: nil, isolation: nil, joinable: true)
        if !requires_new && current_transaction.joinable?
          if isolation
            raise ActiveRecord::TransactionIsolationError, "cannot set isolation when joining a transaction"
          end
          yield
        else
          transaction_manager.within_new_transaction(isolation: isolation, joinable: joinable) { yield }
        end
      rescue ActiveRecord::Rollback
        # rollbacks are silently swallowed
      end

      attr_reader :transaction_manager #:nodoc:

      delegate :within_new_transaction, :open_transactions, :current_transaction, :begin_transaction,
               :commit_transaction, :rollback_transaction, :materialize_transactions,
               :disable_lazy_transactions!, :enable_lazy_transactions!, to: :transaction_manager

      def transaction_open?
        current_transaction.open?
      end

      def reset_transaction #:nodoc:
        @transaction_manager = ConnectionAdapters::TransactionManager.new(self)
      end

      # Register a record with the current transaction so that its after_commit and after_rollback callbacks
      # can be called.
      def add_transaction_record(record)
        current_transaction.add_record(record)
      end

      def transaction_state
        current_transaction.state
      end

      # Begins the transaction (and turns off auto-committing).
      def begin_db_transaction()    end

      def transaction_isolation_levels
        {
          read_uncommitted: "READ UNCOMMITTED",
          read_committed:   "READ COMMITTED",
          repeatable_read:  "REPEATABLE READ",
          serializable:     "SERIALIZABLE"
        }
      end

      # Begins the transaction with the isolation level set. Raises an error by
      # default; adapters that support setting the isolation level should implement
      # this method.
      def begin_isolated_db_transaction(isolation)
        raise ActiveRecord::TransactionIsolationError, "adapter does not support setting transaction isolation"
      end

      # Commits the transaction (and turns on auto-committing).
      def commit_db_transaction()   end

      # Rolls back the transaction (and turns on auto-committing). Must be
      # done if the transaction block raises an exception or returns false.
      def rollback_db_transaction
        exec_rollback_db_transaction
      end

      def exec_rollback_db_transaction() end #:nodoc:

      def rollback_to_savepoint(name = nil)
        exec_rollback_to_savepoint(name)
      end

      def default_sequence_name(table, column)
        nil
      end

      # Set the sequence to the max value of the table's column.
      def reset_sequence!(table, column, sequence = nil)
        # Do nothing by default. Implement for PostgreSQL, Oracle, ...
      end

      # Inserts the given fixture into the table. Overridden in adapters that require
      # something beyond a simple insert (e.g. Oracle).
      # Most of adapters should implement `insert_fixtures_set` that leverages bulk SQL insert.
      # We keep this method to provide fallback
      # for databases like sqlite that do not support bulk inserts.
      def insert_fixture(fixture, table_name)
        execute(build_fixture_sql(Array.wrap(fixture), table_name), "Fixture Insert")
      end

      def insert_fixtures_set(fixture_set, tables_to_delete = [])
        fixture_inserts = build_fixture_statements(fixture_set)
        table_deletes = tables_to_delete.map { |table| "DELETE FROM #{quote_table_name(table)}" }
        statements = table_deletes + fixture_inserts

        with_multi_statements do
          disable_referential_integrity do
            transaction(requires_new: true) do
              execute_batch(statements, "Fixtures Load")
            end
          end
        end
      end

      def empty_insert_statement_value(primary_key = nil)
        "DEFAULT VALUES"
      end

      # Sanitizes the given LIMIT parameter in order to prevent SQL injection.
      #
      # The +limit+ may be anything that can evaluate to a string via #to_s. It
      # should look like an integer, or an Arel SQL literal.
      #
      # Returns Integer and Arel::Nodes::SqlLiteral limits as is.
      def sanitize_limit(limit)
        if limit.is_a?(Integer) || limit.is_a?(Arel::Nodes::SqlLiteral)
          limit
        else
          Integer(limit)
        end
      end

      # Fixture value is quoted by Arel, however scalar values
      # are not quotable. In this case we want to convert
      # the column value to YAML.
      def with_yaml_fallback(value) # :nodoc:
        if value.is_a?(Hash) || value.is_a?(Array)
          YAML.dump(value)
        else
          value
        end
      end

      private
        def execute_batch(statements, name = nil)
          statements.each do |statement|
            execute(statement, name)
          end
        end

        DEFAULT_INSERT_VALUE = Arel.sql("DEFAULT").freeze
        private_constant :DEFAULT_INSERT_VALUE

        def default_insert_value(column)
          DEFAULT_INSERT_VALUE
        end

        def build_fixture_sql(fixtures, table_name)
          columns = schema_cache.columns_hash(table_name)

          values_list = fixtures.map do |fixture|
            fixture = fixture.stringify_keys

            unknown_columns = fixture.keys - columns.keys
            if unknown_columns.any?
              raise Fixture::FixtureError, %(table "#{table_name}" has no columns named #{unknown_columns.map(&:inspect).join(', ')}.)
            end

            columns.map do |name, column|
              if fixture.key?(name)
                type = lookup_cast_type_from_column(column)
                with_yaml_fallback(type.serialize(fixture[name]))
              else
                default_insert_value(column)
              end
            end
          end

          table = Arel::Table.new(table_name)
          manager = Arel::InsertManager.new
          manager.into(table)

          if values_list.size == 1
            values = values_list.shift
            new_values = []
            columns.each_key.with_index { |column, i|
              unless values[i].equal?(DEFAULT_INSERT_VALUE)
                new_values << values[i]
                manager.columns << table[column]
              end
            }
            values_list << new_values
          else
            columns.each_key { |column| manager.columns << table[column] }
          end

          manager.values = manager.create_values_list(values_list)
          manager.to_sql
        end

        def build_fixture_statements(fixture_set)
          fixture_set.map do |table_name, fixtures|
            next if fixtures.empty?
            build_fixture_sql(fixtures, table_name)
          end.compact
        end

        def build_truncate_statement(table_name)
          "TRUNCATE TABLE #{quote_table_name(table_name)}"
        end

        def build_truncate_statements(table_names)
          table_names.map do |table_name|
            build_truncate_statement(table_name)
          end
        end

        def with_multi_statements
          yield
        end

        def combine_multi_statements(total_sql)
          total_sql.join(";\n")
        end

        # Returns an ActiveRecord::Result instance.
        def select(sql, name = nil, binds = [])
          exec_query(sql, name, binds, prepare: false)
        end

        def select_prepared(sql, name = nil, binds = [])
          exec_query(sql, name, binds, prepare: true)
        end

        def sql_for_insert(sql, pk, binds)
          [sql, binds]
        end

        def last_inserted_id(result)
          single_value_from_rows(result.rows)
        end

        def single_value_from_rows(rows)
          row = rows.first
          row && row.first
        end

        def arel_from_relation(relation)
          if relation.is_a?(Relation)
            relation.arel
          else
            relation
          end
        end
    end
  end
end<|MERGE_RESOLUTION|>--- conflicted
+++ resolved
@@ -228,13 +228,7 @@
       #
       # In order to get around this problem, #transaction will emulate the effect
       # of nested transactions, by using savepoints:
-<<<<<<< HEAD
-      # https://dev.mysql.com/doc/refman/en/savepoint.html
-=======
-      # https://dev.mysql.com/doc/refman/5.7/en/savepoint.html.
-      # Savepoints are supported by MySQL and PostgreSQL. SQLite3 version >= '3.6.8'
-      # supports savepoints.
->>>>>>> a37e9804
+      # https://dev.mysql.com/doc/refman/en/savepoint.html.
       #
       # It is safe to call this method if a database transaction is already open,
       # i.e. if #transaction is called within another #transaction block. In case
